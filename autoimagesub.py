#!/usr/bin/env python

"""
autoimagesub.py - Waqas Bhatti (wbhatti@astro.princeton.edu) - 09/2016

This contains functions to run image subtraction photometry continuously.
Namely,

Image & Database management:

    fitslist_frameinfo: parallelizes get_frame_info
        get_frame_info: gets info from frame for selecting photref candidates.

    parallel_frames_to_database
        calibrated_frame_to_database
        calframe_to_db_worker
        arefshifted_frame_to_database
        arefshifted_frame_to_db_worker
        dbupdate_calibratedframe
        convsubtracted_frame_to_database

Astrometric references:

    dbgen_get_astromref
    generate_astromref
    dbget_astromref: from postgresql database
    get_astromref: from sqlite database
    frames_astromref_worker
    framelist_make_xtrnsfits

Photometric references:

    generate_photref_candidates_from_xtrns
    amend_candidate_photrefs
    generate_combined_photref
    get_combined_photref
    insert_phots_into_database

Image subtraction:

    xtrnsfits_convsub_worker
    parallel_xtrnsfits_convsub
    convsubfits_staticphot_worker: photometry on subtracted frames
    parallel_convsubfits_staticphot
"""

#############
## IMPORTS ##
#############

import os
import os.path
import glob
import multiprocessing as mp

try:
    import subprocess32 as subprocess
    from subprocess32 import check_output
except:
    import subprocess
    from subprocess import check_output

import shlex
from datetime import datetime
import re
import json
import shutil
import random
from functools import partial

try:
    import cPickle as pickle
except:
    import pickle

import sqlite3
import time
from hashlib import md5, sha256
import gzip
from traceback import format_exc
try:
    from cStringIO import StringIO
except ImportError:
    from io import StringIO

import tempfile

import numpy as np, pandas as pd
from numpy import nan
import psycopg2 as pg
from psycopg2.extras import Json

from astropy import wcs

from framecalib import make_frame_movie
import aperturephot as ap
import imagesubphot as ism
from imageutils import get_header_keyword, get_header_keyword_list, \
    fits_to_full_jpeg, check_frame_warping, frame_radecbox_to_jpeg, \
    fitscoords_to_jpeg

import shared_variables as sv

# get fiphot binary reader
try:
    from HATpipepy.Common.BinPhot import read_fiphot
    HAVEBINPHOT = True
except:
    print("can't import binary fiphot reading functions from "
          "HATpipe, binary fiphot files will be unreadable!")
    HAVEBINPHOT = False


############
## CONFIG ##
############

DEBUG = False

# used to get the station ID, frame number, and CCD number from a FITS filename
FRAMEREGEX = re.compile(r'(\d{1})\-(\d{6}\w{0,1})_(\d{1})')
# used to get the station ID, frame number, subframe, and CCD number
FRAMESUBREGEX = re.compile(r'(\d{1})\-(\d{6})(\w{0,1})_(\d{1})')
# this defines the field string and CCDs
FIELD_REGEX = re.compile('^G(\d{2})(\d{2})([\+\-]\d{2})(\d{2})_(\w{3})$')
FIELD_CCDS = [5,6,7,8]
# this is to recognize a HATID
HATIDREGEX = re.compile(r'^HAT\-\d{3}\-\d{7}$')

# defines where the reference frames go
REFBASEDIR = sv.REFBASEDIR
REFINFO = sv.REFINFO
# define where the frameinfo cache is
FRAMEINFOCACHEDIR = sv.FRAMEINFOCACHEDIR
# these define the field catalog location and properties
FIELDCAT_DIR = sv.FIELDCAT_DIR
# these define the light curve directory
LCBASEDIR = sv.LCPATH

# these define the postgres database credentials
PGPASSFILE = sv.PGPASSFILE
PGUSER = sv.PGUSER
PGDATABASE = sv.PGDATABASE
PGHOST = sv.PGHOST

if os.path.exists(PGPASSFILE):
    with open(PGPASSFILE) as infd:
        pgpass_contents = infd.readlines()
        pgpass_contents = [x.split(':') for x in pgpass_contents if not
                           x.startswith('#')]
        PGPASSWORD = [x[-1] for x in pgpass_contents
                      if (x[0] == PGHOST and
                          x[2] == PGDATABASE and
                          x[3] == PGUSER)]
        PGPASSWORD = PGPASSWORD[0].strip('\n')
else:
    print('ERR! %sZ: could not find postgres database credientials at %s' %
          (datetime.utcnow().isoformat(), PGPASSFILE))


###############
## UTILITIES ##
###############

def smartcast(castee, caster, subval=None):
    """
    This just tries to apply the caster function to castee.

    Returns None on failure.
    """

    try:
        return caster(castee)
    except Exception as e:
        if caster is float or caster is int:
            return nan
        elif caster is str:
            return ''
        else:
            return subval



def fits_fieldprojectidccd_worker(frame):
    """
    This is a worker for the two functions below.
    """

    try:

        # first, figure out the input frame's projid, field, and ccd
        frameelems = get_header_keyword_list(frame,
                                             ['object',
                                              'projid'])
        felems = FRAMEREGEX.findall(
            os.path.basename(frame)
        )
        field, ccd, projectid = (frameelems['object'],
                                 felems[0][2],
                                 frameelems['projid'])

        return frame, (field, projectid, int(ccd))

    except Exception as e:

        print('ERR! %sZ: could get info from frame %s, error was: %s' %
              (datetime.utcnow().isoformat(), frame, e))
        return frame, None



def find_original_fits_in_database(field, projectid, ccd,
                                   enforceok=True,
                                   database=None):
    """
    This finds the FITS matching the field-projectid-ccd combo in the DB.
    """




def find_original_fits_fieldprojectidccd(dirlist,
                                         field,
                                         projectid,
                                         ccd,
                                         fglob='?-???????_?.fits',
                                         nworkers=8,
                                         maxworkertasks=1000):
    """This searches in dirlist for all original FITS files matching the specified
    projectid, field, and ccd combination.

    Returns a flat list of matching FITS, and list of all fits + their info.
    """

    # first, go through the directories and get all the original FITS files
    print('%sZ: finding frames matching %s...' %
          (datetime.utcnow().isoformat(), fglob))
    fitslist = []
    for fdir in dirlist:
        fitslist.extend(glob.glob(os.path.join(fdir, fglob)))
    fitslist = sorted(fitslist)

    # next, run through all these files and get the info needed
    print('%sZ: %s frames found, getting info...' %
          (datetime.utcnow().isoformat(), len(fitslist)))

    pool = mp.Pool(nworkers,maxtasksperchild=maxworkertasks)

    tasks = fitslist

    # fire up the pool of workers
    results = pool.map(fits_fieldprojectidccd_worker, tasks)

    # wait for the processes to complete work
    pool.close()
    pool.join()

    # now filter the results based on the requested field, projectid, and ccd
    matchingframes = []

    for elem in results:

        if (elem[1] and
            elem[1][0] == field and
            elem[1][1] == projectid and
            elem[1][2] == ccd):
            matchingframes.append(elem[0])

    print('%sZ: %s frames with field = %s, projectid = %s, and ccd = %s' %
          (datetime.utcnow().isoformat(),
           len(matchingframes),
           field, projectid, ccd))

    return matchingframes, results



def find_arefshifted_fits_fieldprojectidccd(dirlist,
                                            field,
                                            projectid,
                                            ccd,
                                            fglob='?-???????_?-xtrns.fits',
                                            nworkers=8,
                                            maxworkertasks=1000):
    """This searches for all astromref-shifted FITS files matching the
    specified projectid, field, and ccd combination.

    Returns a flat list of matching FITS, and list of all fits + their info.
    """

    return find_original_fits_fieldprojectidccd(dirlist,
                                                field,
                                                projectid,
                                                ccd,
                                                fglob=fglob,
                                                nworkers=nworkers,
                                                maxworkertasks=maxworkertasks)



def find_subtracted_fits_fieldprojectidccd(
        dirlist,
        field,
        projectid,
        ccd,
        subtracttype='reverse',
        photreftype='oneframe',
        kernelspec='b/4;i/4;d=4/4',
        nworkers=8,
        maxworkertasks=1000):
    """This searches for all subtracted FITS files matching the specified
    projectid, field, and ccd combination.

    Returns a flat list of matching FITS, and list of all fits + their info.
    """

    photrefbit = (
        'rsub' if subtracttype == 'reverse' else 'nsub'
    )
    # generate the convsubfits hash
    convsubhash = ism.get_convsubfits_hash(
        photreftype,
        subtracttype,
        kernelspec
    )


    fglob= '%s-%s-?-???????_?-xtrns.fits' % (photrefbit, convsubhash)

    return find_original_fits_fieldprojectidccd(dirlist,
                                                field,
                                                projectid,
                                                ccd,
                                                fglob=fglob,
                                                nworkers=nworkers,
                                                maxworkertasks=maxworkertasks)

########################
## GETTING FRAME INFO ##
########################

def get_frame_info(frame):
    """
    This gets the needed info from a frame for selecting photref candidates.
    """

    try:

        # find the frame's fistar and fiphot files
        fitsdir = os.path.dirname(frame)
        fitsbase = os.path.splitext(os.path.basename(frame))[0]

        # handle gz/fz files
        if '.fits' in fitsbase:
            fitsbase = fitsbase.replace('.fits','')

        # if the xtrns files are passed in, make sure we look at the
        # right fistar and fiphot files
        if '-xtrns' in fitsbase:
            fitsbase = fitsbase.rstrip('-xtrns')

        photpath = os.path.join(
            fitsdir,
            fitsbase + '.fiphot'
            )
        srclistpath = os.path.join(
            fitsdir,
            fitsbase + '.fistar'
            )

        if not (os.path.exists(frame) and
                os.path.exists(photpath) and
                os.path.exists(srclistpath)):

            print('ERR! %sZ: frame %s has missing fiphot/fistar, '
                  'so no phot info...' %
                  (datetime.utcnow().isoformat(), frame))
            return frame, None



        # 1. get the data from FITS header
        headerdata = get_header_keyword_list(
            frame,
            ['Z','MOONDIST','MOONELEV','MOONPH','HA']
        )

        # 2. get the data from the fiphot file

        # decide if the phot file is binary or not. read the first 600
        # bytes and look for the '--binary-output' text
        with open(photpath,'rb') as photf:
            header = photf.read(1000)

        if '--binary-output' in header.decode('utf-8') and HAVEBINPHOT:

            photdata_f = read_fiphot(photpath)
            photdata = {
                'mag':np.array(photdata_f['per aperture'][2]['mag']),
                'err':np.array(photdata_f['per aperture'][2]['mag err']),
                'flag':np.array(
                    photdata_f['per aperture'][2]['status flag']
                    )
                }
            del photdata_f

        elif '--binary-output' in header.decode('utf-8') and not HAVEBINPHOT:

            print('WRN! %sZ: %s is a binary phot file, '
                  'but no binary phot reader is present, skipping...' %
                  (datetime.utcnow().isoformat(), photpath))
            return frame, None

        else:

            # read in the phot file
            photdata = np.genfromtxt(
                photpath,
                usecols=(12,13,14),
                dtype='f8,f8,U5',
                names=['mag','err','flag']
                )

        # 3. get the data from the fistar file
        srcdata = np.genfromtxt(srclistpath,
                                usecols=(3,5,6),
                                dtype='f8,f8,f8',
                                names=['background',
                                       'svalue',
                                       'dvalue'])

        # process fiphot data
        if '--binary-output' in header.decode('utf-8'):
            goodind = np.where(photdata['flag'] == 0)
        else:
            goodind = np.where(photdata['flag'] == 'G')

        median_mag = np.median(photdata['mag'][goodind])

        # these are the quantities we're interested in
        ngood = len(goodind[0])
        median_magerr = np.nanmedian(photdata['err'][goodind])
        medabsdev_mag = np.nanmedian(
            np.abs(photdata['mag'][goodind] - median_mag)
            )


        # now consolidate all the data
        frameinfo = {
            'zenithdist':(headerdata['Z']
                          if 'Z' in headerdata else np.nan),
            'moondist':(headerdata['MOONDIST']
                        if 'MOONDIST' in headerdata else np.nan),
            'moonelev':(headerdata['MOONELEV']
                        if 'MOONELEV' in headerdata else np.nan),
            'moonphase':(headerdata['MOONPH']
                         if 'MOONPH' in headerdata else np.nan),
            'hourangle':(headerdata['HA']
                         if 'HA' in headerdata else np.nan),
            'ngoodobjects':ngood,
            'medmagerr':median_magerr,
            'magerrmad':medabsdev_mag,
            'medsrcbgv':np.nanmedian(srcdata['background']),
            'stdsrcbgv':np.nanstd(srcdata['background']),
            'medsval':np.nanmedian(srcdata['svalue']),
            'meddval':np.nanmedian(srcdata['dvalue']),
        }

        return frame, frameinfo

    except Exception as e:

        print('ERR! %sZ: could not get info from frame %s, error was: %s' %
              (datetime.utcnow().isoformat(), frame, e))
        return frame, None



def fitslist_frameinfo(fitslist,
                       forcecollectinfo=False,
                       nworkers=8,
                       maxworkertasks=1000):
    """
    This runs a parallel get_frame_info job.
    """

    # check if we have it in the frameinfo cache, if so, use it. if not, redo
    # the info collection, and then write it back to the cache.
    cachefile = os.path.join(FRAMEINFOCACHEDIR,
                             ('TM-frameinfo-%s.pkl.gz' %
                              md5(repr(fitslist).encode('utf-8')).hexdigest()))

    if os.path.exists(cachefile) and not forcecollectinfo:

        with gzip.open(cachefile,'rb') as infd:
            frameinfo = pickle.load(infd)

        print('%sZ: frameinfo found in cache file: %s' %
              (datetime.utcnow().isoformat(), cachefile))

        return frameinfo

    # if the cache doesn't exist, we'll run the frameinfo procedure and write
    # the results back to the cache
    else:

        print('%sZ: getting frameinfo for %s frames...' %
              (datetime.utcnow().isoformat(), len(fitslist)))

        pool = mp.Pool(nworkers,maxtasksperchild=maxworkertasks)

        tasks = fitslist

        # fire up the pool of workers
        results = pool.map(get_frame_info, tasks)

        # wait for the processes to complete work
        pool.close()
        pool.join()

        # now turn everything into ndarrays
        frames = np.array([x[0] for x in results])
        zenithdist = np.array([(x[1]['zenithdist']
                                if x[1] else np.nan) for x in results])
        moondist = np.array([(x[1]['moondist']
                                if x[1] else np.nan) for x in results])
        moonelev = np.array([(x[1]['moonelev']
                                if x[1] else np.nan) for x in results])
        moonphase = np.array([(x[1]['moonphase']
                                if x[1] else np.nan) for x in results])
        hourangle = np.array([(x[1]['hourangle']
                                if x[1] else np.nan) for x in results])
        ngoodobjects = np.array([(x[1]['ngoodobjects']
                                if x[1] else np.nan) for x in results])
        medmagerr = np.array([(x[1]['medmagerr']
                                if x[1] else np.nan) for x in results])
        magerrmad = np.array([(x[1]['magerrmad']
                                if x[1] else np.nan) for x in results])
        medsrcbgv = np.array([(x[1]['medsrcbgv']
                                if x[1] else np.nan) for x in results])
        stdsrcbgv = np.array([(x[1]['stdsrcbgv']
                                if x[1] else np.nan) for x in results])
        medsval = np.array([(x[1]['medsval']
                                if x[1] else np.nan) for x in results])
        meddval = np.array([(x[1]['meddval']
                                if x[1] else np.nan) for x in results])


        outdict = {'frames':frames,
                   'zenithdist':zenithdist,
                   'moondist':moondist,
                   'moonelev':moonelev,
                   'moonphase':moonphase,
                   'hourangle':hourangle,
                   'ngoodobjects':ngoodobjects,
                   'medmagerr':medmagerr,
                   'magerrmad':magerrmad,
                   'medsrcbgv':medsrcbgv,
                   'stdsrcbgv':stdsrcbgv,
                   'medsval':medsval,
                   'meddval':meddval}

        with gzip.open(cachefile,'wb') as outfd:
            pickle.dump(outdict, outfd, pickle.HIGHEST_PROTOCOL)

        print('%sZ: wrote frameinfo to cache file: %s' %
              (datetime.utcnow().isoformat(), cachefile))

        return outdict



######################################
## PUTTING FRAMES INTO THE DATABASE ##
######################################

def calibrated_frame_to_database(fitsfile,
                                 projid=None,
                                 observatory='hatpi',
                                 overwrite=False,
                                 badframetag='badframes',
                                 nonwcsframes_are_ok=False,
                                 custom_projid=False,
                                 database=None):
    """
    This puts a fully calibrated FITS into the database.

    Requires that the frame have gone through the full
    cron_transfer_calibrate.autocal_fitsdir function process, so that it has an
    extracted source list (fistar), astrometry attempted on it (wcs), and basic
    aperture photometry carried out (fiphot).

    Searches the same directory as the FITS for fistar, fiphot, and wcs
    files. Should be used with a "find {fitsdir} -type f -name '?-*_?.fits'"
    command to generate the list of the FITS files, so that it can work on bad
    frames that have been moved to the {badframedir} subdirectory of {fitsdir}.

    Args:

        fitsfile (str): path to fits file

    Kwargs:

        projid (None or int): if passed, overwrites the projid read from the
        fits file when doing the database insert.

        observatory (str): hatpi or tess

        overwrite (bool): whether to overwrite sql rows

        badframetag (str): string for subdirectory where the badframes are

        nonwcsframes_are_ok (bool): if False, then frames without wcs will be
        marked as badframes.  If a frame doesn't have an accompanying wcs or
        fiphot, it will be tagged with frameisok = false in the database as
        well.

        custom_projid (str): Custom project ID

        database: if passing pg.connect() instance
    """

    # open database connection
    if database:
        cursor = database.cursor()
        closedb = False
    else:
        database = pg.connect(user=PGUSER,
                              password=PGPASSWORD,
                              database=PGDATABASE,
                              host=PGHOST)
        cursor = database.cursor()
        closedb = True

    try:

        # get paths to frame's fistar, wcs, and fiphot files
        fits = os.path.abspath(fitsfile)
        prospective_fistar = fits.replace('.fits','.fistar')
        prospective_fiphot = fits.replace('.fits','.fiphot')
        prospective_wcs = fits.replace('.fits','.wcs')

        if observatory == 'hatpi':
            header_list = ['PROJID','OBJECT','JD','EXPTIME',
                           'STVER','MTID','MTVER',
                           'CMID','CMVER','TELID','TELVER','FOV',
                           'BIASVER','DARKVER','FLATVER','MNTSTATE','PTVER',
                           'FILID','IMAGETYP','RA','DEC',
                           'MOONDIST','MOONELEV','MOONPH',
                           'HA','Z','MGENSTAT','WIND','HUMIDITY','SKYTDIFF','AMBTEMP',
                           'DEWPT','FOCUS', 'COMMENT']

        elif observatory == 'tess':
            header_list = ['PROJID', 'CAMERA', 'CCD', 'TSTART', 'TSTOP',
                           'CRVAL1', 'CRVAL2', 'RA_NOM', 'DEC_NOM', 'ROLL_NOM',
                           'DQUALITY', 'CCDTEMP']

        else:
            raise ValueError('observatory must be tess or hatpi')

        # get header keywords from header_list
        headerdata = get_header_keyword_list(fitsfile, header_list)
        if isinstance(projid,int):
            # if forced, overwrite PROJID from the fits header with whatever is
            # passed. this is relevant for PSQL bookkeeping situations in which
            # you are using the same calibrated frames across different
            # projids (to save disk space).
            headerdata['PROJID'] = projid

        # get the frame's photometry info (useful for selecting refs)
        photfits, photinfo = get_frame_info(fitsfile)

        # check if frames are bad
        if nonwcsframes_are_ok:
            badframecheck = (
                os.path.exists(prospective_fistar) and
                os.path.exists(prospective_fiphot) and
                (badframetag not in os.path.abspath(fitsfile))
            )

        else:
            badframecheck = (
                os.path.exists(prospective_fistar) and
                os.path.exists(prospective_wcs) and
                os.path.exists(prospective_fiphot) and
                (badframetag not in os.path.abspath(fitsfile))
            )

        # if this is a bad frame set stuff accordingly
        if badframecheck:
            frameisok = True
            fits = os.path.abspath(fitsfile)
            fistar = os.path.abspath(prospective_fistar)
            if os.path.exists(prospective_wcs):
                wcs = os.path.abspath(prospective_wcs)
            else:
                wcs = None
            fiphot = os.path.abspath(prospective_fiphot)

        else:
            frameisok = False
            fits = os.path.abspath(fitsfile)
            if os.path.exists(prospective_fistar):
                fistar = os.path.abspath(prospective_fistar)
            else:
                fistar = None
            if os.path.exists(prospective_wcs):
                wcs = os.path.abspath(prospective_wcs)
            else:
                wcs = None
            if os.path.exists(prospective_fiphot):
                fiphot = os.path.abspath(prospective_fiphot)
            else:
                fiphot = None

        # Convert fits COMMENT (many lines!) to a dictionary that merges all the
        # comments. The mega-comment string will be
        # formatted like this:
        # "'Weather.WTextern=0'|'Weather.WTweb=0'|'Weather.WTparan=3'|"
        # For HATPI, these COMMENTS include info on camera groups, dome status,
        # mount status, filter, observe info, station IDs, weather, bias, flats
        # and darks applied.

        fitsheader = headerdata

        if observatory=='hatpi':

            # replace whitespace by underscores because json binary does not
            # respect whitespace.
            bigstr = re.sub('\\n=\ ','|',
                            repr(headerdata['COMMENT'])).replace(' ','_')

            # make the dict that parses the comment lines
            # keep only the comment lines in the format "*=*"
            commentdict = {}
            for commentline in bigstr.split("'|'"):
                if len(commentline.split('='))==2:
                    commentdict[commentline.split('=')[0]] = commentline.split('=')[1]

            fitsheader['COMMENT'] = commentdict

        fitsheader = {(k if not pd.isnull(v) else k):
                      (v if not pd.isnull(v) else 'NaN')
                      for k,v in fitsheader.items()}
        if custom_projid is not None:
            fitsheader['PROJID'] = custom_projid
        fitsheaderjson = Json(fitsheader)

        if photinfo:
            photinfo = {(k if not pd.isnull(v) else k):
                        (v if not pd.isnull(v) else 'NaN')
                         for k,v in photinfo.items()}
            photinfojson = Json(photinfo)
        else:
            photinfojson = None

        if overwrite:
            query = ("insert into calibratedframes ("
                     "fits, fistar, fiphot, wcs, fitsheader, photinfo, "
                     "frameisok) values ("
                     "%s, %s, %s, %s, %s, %s, "
                     "%s) on conflict "
                     "(fits) do update "
                     "set fitsheader = %s,"
                     "photinfo = %s, entryts = current_timestamp")
            params = (fits, fistar, fiphot, wcs, fitsheaderjson, photinfojson,
                     frameisok, fitsheaderjson, photinfojson)
        else:
            # one row per fits image. if the fits image already has a row, do
            # nothing.
            query = ("insert into calibratedframes ("
                     "fits, fistar, fiphot, wcs, fitsheader, photinfo, "
                     "frameisok) values ("
                     "%s, %s, %s, %s, %s, %s, "
                     "%s) on conflict (fits) do nothing" )
            params = (fits, fistar, fiphot, wcs, fitsheaderjson, photinfojson,
                     frameisok)

        if DEBUG:
            print('query: {:s}\nparams: {:s}'.format(repr(query),repr(params)))

        # execute the query and commit
        cursor.execute(query, params)
        database.commit()

        message = (
            'inserted {:s} into calibratedframes (or not if conflict) -- OK'.
            format(fits)
        )
        print('%sZ: %s' %
              (datetime.utcnow().isoformat(), message) )
        returnval = (fits, True)

    # catch the overwrite = False scenario
    except pg.IntegrityError as e:

        database.rollback()

        message = ('failed to insert %s '
                   'into DB because it exists already '
                   'and overwrite = False'
                   % fitsfile)
        print('EXC! %sZ: %s\n%s' %
               (datetime.utcnow().isoformat(), message, format_exc()) )
        returnval = (fitsfile, False)


    # if everything goes wrong, exit cleanly
    except Exception as e:

        database.rollback()

        message = 'failed to insert %s into DB' % fitsfile
        print('EXC! %sZ: %s\nexception was: %s' %
               (datetime.utcnow().isoformat(),
                message, format_exc()) )
        returnval = (fitsfile, False)

    finally:

        cursor.close()
        if closedb:
            database.close()

    return returnval



def calframe_to_db_worker(task):
    """
    This wraps calibrated_frames_to_database for the parallel driver below.
    """

    fitsfile, kwargs = task
    return calibrated_frame_to_database(fitsfile, **kwargs)



def arefshifted_frame_to_database(
        fitsfile,
        overwrite=False,
        badframetag='badframes',
        nonwcsframes_are_ok=False,
        custom_projid=None,
        database=None):
    """
    This puts a shifted-to-astromref xtrns FITS into the DB.

    fitsfile: of the shifted image, for example:

        /nfs/phtess1/ar1/HATPI/HP0/RED/projid12-G577-ccd8-sdssr/1-439340f_8-xtrns.fits

    Associates it with the framekey of the original FITS. Adds info on shift
    success, (optionally) the shifted-frame's x and y direction gradients
    calculated, and its full path. Adds info about the itrans file used as
    well.

    DONE:
        * given a fitsfile, will put it into arefshiftedframes

    TODO:
        * include "warp check" flagging
        * include "badframe" tagging

    """

    if nonwcsframes_are_ok:
        raise NotImplementedError

    # open a database connection
    if database:
        cursor = database.cursor()
        closedb = False
    else:
        database = pg.connect(user=PGUSER,
                              password=PGPASSWORD,
                              database=PGDATABASE,
                              host=PGHOST)
        database.autocommit = True
        cursor = database.cursor()
        closedb = True

    # get the values: arefshiftedframe, astomref, origframekey, itrans,
    # shiftisok, didwarpcheck
    arefshiftedframe = fitsfile

    frameelems = get_header_keyword_list(arefshiftedframe, ['object',
                                                            'projid'])

    felems = FRAMEREGEX.findall(os.path.basename(arefshiftedframe))

    if felems and felems[0]:

        ccd = felems[0][2]
        frameinfo = {'field':frameelems['object'],
                     'ccd':ccd,
                     'projectid':frameelems['projid']}

        if custom_projid is not None:
            frameinfo['projectid'] = custom_projid

        # find this frame's associated active astromref
        astromref = dbget_astromref(frameinfo['projectid'], frameinfo['field'],
                                    frameinfo['ccd'])

        #  areffistar = astromref['framepath'].replace('.fits', '.fistar')

    # get frame key for the original (calibrated) fits frame:
    originalfits = re.sub('-xtrns.fits', '.fits', arefshiftedframe)
    query = "select framekey from calibratedframes where fits = '{:s}'".format(
            originalfits)

    cursor.execute(query)
    row = cursor.fetchone()
    if row is None:
        print(query)

    origframekey = row[0] # keeps long type

    if cursor.fetchone():
        raise Exception('there should be only a single entry for each unique fits')

    itrans = re.sub('-xtrns.fits', '.itrans', fitsfile)
    shiftisok = True if os.path.exists(fitsfile) else False
    didwarpcheck = False # NOTE: may need to change if warp check is necessary

    if didwarpcheck:
        raise NotImplementedError
        warpcheckmargin = _
        warpcheckthresh = _
        warpinfopickle = _

    # start work here
    try:

        # put together the query and execute it, inserting the object into the
        # database and overwriting if told to do so
        if overwrite:
            if didwarpcheck:
                query = ("insert into arefshiftedframes ("
                         "arefshiftedframe, "
                         "origframekey, "
                         "astromref, "
                         "itrans, "
                         "shiftisok, "
                         "didwarpcheck, "
                         "warpcheckmargin, "
                         "warpcheckthresh, "
                         "warpinfopickle "
                         ") values ("
                         "%s, %s, %s, %s, %s, "
                         "%s, %s, %s, %s "
                         ") on conflict (arefshiftedframe) "
                         "do update set "
                         "origframekey = %s, "
                         "astromref = %s, "
                         "shiftisok = %s, didwarpcheck = %s, "
                         "warpcheckmargin = %s, warpcheckthresh = %s, "
                         "warpinfopickle = %s, "
                         "entryts = current_timestamp")
                params = (arefshiftedframe, origframekey,
                          astromref['framepath'],
                          itrans, shiftisok,
                          didwarpcheck,
                          warpcheckmargin, warpcheckthresh,
                          warpinfopickle,
                          origframekey, astromref['framepath'],
                          shiftisok, didwarpcheck,
                          warpcheckmargin, warpcheckthresh,
                          warpinfopickle
                         )

            else:
                query = ("insert into arefshiftedframes ("
                         "arefshiftedframe, "
                         "origframekey, "
                         "astromref, "
                         "itrans, "
                         "shiftisok, "
                         "didwarpcheck "
                         ") values ("
                         "%s, %s, %s, %s, %s, "
                         "%s "
                         ") on conflict (arefshiftedframe) "
                         "do update set "
                         "origframekey = %s, astromref = %s, "
                         "shiftisok = %s, didwarpcheck = %s, "
                         "entryts = current_timestamp"
                         )
                params = (arefshiftedframe,
                          origframekey,
                          astromref['framepath'],
                          itrans,
                          shiftisok,
                          didwarpcheck,
                          origframekey, astromref['framepath'],
                          shiftisok, didwarpcheck
                         )


        else:
            if didwarpcheck:
                query = ("insert into arefshiftedframes ("
                         "arefshiftedframe, "
                         "origframekey, "
                         "astromref, "
                         "itrans, "
                         "shiftisok, "
                         "didwarpcheck, "
                         "warpcheckmargin, "
                         "warpcheckthresh, "
                         "warpinfopickle "
                         ") values ("
                         "%s, %s, %s, %s, %s, "
                         "%s, %s, %s, %s "
                         ") ")
                params = (arefshiftedframe,
                          origframekey,
                          astromref['framepath'],
                          itrans,
                          shiftisok,
                          didwarpcheck,
                          warpcheckmargin,
                          warpcheckthresh,
                          warpinfopickle
                         )

            else:
                query = ("insert into arefshiftedframes ("
                         "arefshiftedframe, "
                         "origframekey, "
                         "astromref, "
                         "itrans, "
                         "shiftisok, "
                         "didwarpcheck "
                         ") values ("
                         "%s, %s, %s, %s, %s, "
                         "%s "
                         ") ")
                params = (arefshiftedframe,
                          origframekey,
                          astromref['framepath'],
                          itrans,
                          shiftisok,
                          didwarpcheck
                         )

        # execute the query and commit
        cursor.execute(query, params)
        database.commit()

        message = 'inserted %s into DB' % arefshiftedframe
        print('%sZ: %s' %
              (datetime.utcnow().isoformat(), message) )

        returnval = (fitsfile, True)

    # catch the overwrite = False scenario
    except pg.IntegrityError as e:

        database.rollback()

        message = ('failed to insert %s '
                   'into DB because it exists already '
                   'and overwrite = False'
                   % fitsfile)
        print('EXC! %sZ: %s\n%s' %
               (datetime.utcnow().isoformat(), message, format_exc()) )
        returnval = (fitsfile, False)


    # if everything goes wrong, exit cleanly
    except Exception as e:

        database.rollback()

        message = 'failed to insert %s into DB' % fitsfile
        print('EXC! %sZ: %s\nexception was: %s' %
               (datetime.utcnow().isoformat(),
                message, format_exc()) )
        returnval = (fitsfile, False)

    finally:

        cursor.close()
        if closedb:
            database.close()

    return returnval



def arefshifted_frame_to_db_worker(task):
    """
    This wraps arefshifted_frame_to_database for the parallel driver below.
    """

    fitsfile, kwargs = task
    return arefshifted_frame_to_database(fitsfile, **kwargs)



def parallel_frames_to_database(fitsbasedir,
                                frametype,
                                projid=None,
                                observatory='hatpi',
                                fitsglob='1-???????_?.fits',
                                overwrite=False,
                                badframetag='badframes',
                                nonwcsframes_are_ok=False,
                                nworkers=16,
                                maxworkertasks=1000,
                                custom_projid=None):
    """
    This runs a DB ingest on all FITS located in fitsbasedir and subdirs.  Runs
    a 'find' subprocess to find all the FITS to process.  If the frames have
    already been injested, based on their fits file paths they will not be
    changed.

    Args:
        fitsbasedir: base directory with fits files. For example,
            `/nfs/phtess1/ar1/HATPI/HP0/RED/projid12-G577-ccd8-sdssr/`

        frametype: 'calibratedframes' and 'arefshifted_frames' are the currently
            implemented options, corresponding to putting calibrated frames,
            and astrometrically shifted frames, into the database.

        fitsglob: if arefshifted frames, it's actually '1-???????_?-xtrns.fits'

        custom_projid: specify a custom project ID (useful for running experiments)

    """
    # find all the FITS files
    print('%sZ: finding all FITS frames matching %s starting in %s' %
          (datetime.utcnow().isoformat(), fitsglob, fitsbasedir))

<<<<<<< HEAD
    fitslist = np.sort(glob.glob(os.path.join(fitsbasedir, fitsglob)))
=======
        if frametype == 'calibratedframes':
            frame_to_db_worker = calframe_to_db_worker
            tasks = [(x, {'observatory':observatory,
                          'overwrite':overwrite,
                          'nonwcsframes_are_ok':nonwcsframes_are_ok,
                          'badframetag':badframetag,
                          'custom_projid':custom_projid}) for x in fitslist]
        elif frametype == 'arefshifted_frames':
            frame_to_db_worker = arefshifted_frame_to_db_worker
            tasks = [(x, {'overwrite':overwrite,
                          'nonwcsframes_are_ok':nonwcsframes_are_ok,
                          'badframetag':badframetag,
                          'custom_projid':custom_projid}) for x in fitslist]
>>>>>>> 7caf025b

    # generate the task list

    # choose the frame to database worker
    if not (frametype=='calibratedframes'
            or frametype=='arefshifted_frames'):
        raise NotImplementedError

    if frametype == 'calibratedframes':
        frame_to_db_worker = calframe_to_db_worker
        tasks = [(x, {'observatory':observatory,
                      'projid':projid,
                      'overwrite':overwrite,
                      'nonwcsframes_are_ok':nonwcsframes_are_ok,
                      'badframetag':badframetag}) for x in fitslist]
    elif frametype == 'arefshifted_frames':
        frame_to_db_worker = arefshifted_frame_to_db_worker
        tasks = [(x, {'overwrite':overwrite,
                      'nonwcsframes_are_ok':nonwcsframes_are_ok,
                      'badframetag':badframetag}) for x in fitslist]


    print('%sZ: %s files to send to db' %
          (datetime.utcnow().isoformat(), len(tasks)))

    if len(tasks) > 0:

        pool = mp.Pool(nworkers,maxtasksperchild=maxworkertasks)
        results = pool.map(frame_to_db_worker, tasks)

        # wait for the processes to complete work
        pool.close()
        pool.join()

        return {x:y for (x,y) in results}

    else:

        print('ERR! %sZ: none of the files specified exist, bailing out...' %
              (datetime.utcnow().isoformat(),))
        return



def dbupdate_calibratedframe(fitspath,
                             column, newval,
                             database=None):
    """
    This updates a column of the calibratedframes table for a frame.
    """

    # open a database connection
    if database:
        cursor = database.cursor()
        closedb = False
    else:
        database = pg.connect(user=PGUSER,
                              password=PGPASSWORD,
                              database=PGDATABASE,
                              host=PGHOST)
        database.autocommit = True
        cursor = database.cursor()
        closedb = True

    # start work here
    try:

        query = ("update calibratedframes "
                 "set {column} = %s, entryts = current_timestamp "
                 "where fits = %s").format(column=column)
        params = (newval, fitspath)
        cursor.execute(query, params)
        database.commit()

        return (fitspath, {column:newval})

    # if everything goes wrong, exit cleanly
    except Exception as e:

        database.rollback()

        message = 'failed to update %s in DB' % fitspath
        print('EXC! %sZ: %s\nexception was: %s' %
               (datetime.utcnow().isoformat(),
                message, format_exc()) )
        returnval = (fitspath, False)

        # TEMPORARY
        # raise


    finally:

        cursor.close()
        if closedb:
            database.close()

    return returnval




def convsubtracted_frame_to_database(
        fitsfile,
        overwrite=False,
        badframetag='badframes',
        database=None):
    """
    This puts a convolved and subtracted FITS into the DB.

    Associates it with the framekey of the original FITS and the framekey of the
    aref-shifted frame.  Adds info on subtraction success, its full path. Adds
    info about the kernel, and photref used, and type of photref used for
    subtraction.
    """

    # open a database connection
    if database:
        cursor = database.cursor()
        closedb = False
    else:
        database = pg.connect(user=PGUSER,
                              password=PGPASSWORD,
                              database=PGDATABASE,
                              host=PGHOST)
        database.autocommit = True
        cursor = database.cursor()
        closedb = True

    # start work here
    try:

        query = ("")
        params = ()

    # if everything goes wrong, exit cleanly
    except Exception as e:

        database.rollback()

        message = 'failed to update %s in DB' % fitspath
        print('EXC! %sZ: %s\nexception was: %s' %
               (datetime.utcnow().isoformat(),
                message, format_exc()) )
        returnval = (fitspath, False)

        # TEMPORARY
        # raise


    finally:

        cursor.close()
        if closedb:
            database.close()

    return returnval



##################################
## ASTROMETRIC REFERENCE FRAMES ##
##################################

def dbgen_get_astromref(fieldinfo, observatory='hatpi', makeactive=True,
                        overwrite=False, refdir=REFBASEDIR, database=None):

    """
    This gets all the frame info from the DB and finds a good astromref.

    Args:

        fieldinfo: dict with keys that point to values for projectid,
        field, and ccd (if HATPI), or camera and ccd (if TESS).
    """

    if not os.path.exists(refdir):
        os.mkdir(refdir)

    # open a database connection
    if database:
        cursor = database.cursor()
        closedb = False
    else:
        database = pg.connect(user=PGUSER,
                              password=PGPASSWORD,
                              database=PGDATABASE,
                              host=PGHOST)
        database.autocommit = True
        cursor = database.cursor()
        closedb = True

    try:

        # get all the frame info for the requested projectid-field-ccd
        if observatory == 'hatpi':

            # e.g., projectid = 12, field = 'G1830-2230_577', ccd = 8
            projectid = fieldinfo['projectid']
            field = fieldinfo['field']
            ccd = fieldinfo['ccd']
            # "camera" is 0 for HATPI. (would be set by postgres db otherwise)
            camera = 0

            query = ("select framekey, fits, fistar, fiphot, "
                     "photinfo->'medsval', "
                     "photinfo->'meddval', photinfo->'medsrcbgv', "
                     "photinfo->'ngoodobjects' "
                     "from calibratedframes where "
                     "(fitsheader->'PROJID' = %s) and "
                     "(replace(fitsheader->'OBJECT'#>>'{}','-','') = %s) and "
                     "(fitsheader->'COMMENT'->>'CamGroups.CGncam' = %s) and "
                     "(frameisok = true)")

            # NOTE: the replace line is needed because of insane json rules that
            # say you are not allowed "-" characters. Best I could come up with.
            # This approach to ccd number extraction is also silly. Why is
            # it not already in the fits header?

            params = (str(projectid), field.replace('-',''), str(ccd))

        elif observatory == 'tess':

            # e.g., camera=1, ccd=1, field='ete6'
            camera = fieldinfo['camera']
            ccd = fieldinfo['ccd']
            field = fieldinfo['field']
            projectid = fieldinfo['projectid']

            query = ("select framekey, fits, fistar, fiphot, "
                     "photinfo->'medsval', "
                     "photinfo->'meddval', photinfo->'medsrcbgv', "
                     "photinfo->'ngoodobjects' "
                     "from calibratedframes where "
                     "(fitsheader->'PROJID' = %s) and "
                     "(fitsheader->'CAMERA' = %s) and "
                     "(fitsheader->'CCD' = %s) and "
                     "(frameisok = true)")

            params = (str(projectid), str(camera), str(ccd))

            if DEBUG:
                print('query: {:s}\nparams: {:s}'.format(query,params))

        else:
            raise ValueError('observatory must be tess or hatpi')

        cursor.execute(query, params)
        rows = cursor.fetchall()

        # if we're successful
        if rows and len(rows) > 0:

            # get the frame info

            framekey = np.array([x[0] for x in rows])
            fits = np.array([x[1] for x in rows])
            fistar = np.array([x[2] for x in rows])
            fiphot = np.array([x[3] for x in rows])

            mfs = np.array([x[4] for x in rows])
            mfd = np.array([x[5] for x in rows])
            mbg = np.array([x[6] for x in rows])
            ngo = np.array([x[7] for x in rows])

            print('%sZ: total frames to process: %s' %
                  (datetime.utcnow().isoformat(), len(fits)))

            #
            # now, find the best astrometric reference frame
            #

            # get the best S --> largest S at the top
            median_sval_ind = np.argsort(mfs)[::-1]

            # here, we want the values closest to zero to be at the top
            median_dval_ind = np.argsort(np.fabs(mfd))

            # want the smallest background
            median_background_ind = np.argsort(mbg)

            # and the most number of detections
            good_detections_ind = np.argsort(ngo)[::-1]

            # get the top 500 of each index
            median_sval_ind = median_sval_ind[:500]
            median_dval_ind = median_dval_ind[:500]
            median_background_ind = median_background_ind[:500]
            good_detections_ind = good_detections_ind[:500]

            # now intersect all of these arrays to find the best candidates for
            # the astrometric reference frame

            sd_ind =  np.intersect1d(median_sval_ind,
                                     median_dval_ind,
                                     assume_unique=True)

            best_frame_ind = np.intersect1d(
                sd_ind,
                np.intersect1d(median_background_ind,
                               good_detections_ind,
                               assume_unique=True),
                assume_unique=True
                )

            sdndet_ind = np.intersect1d(sd_ind,
                                        good_detections_ind,
                                        assume_unique=True)

            # if all selectors produced a result, use that one
            if len(best_frame_ind) > 0:

                selectedreference = fits[best_frame_ind[0]]

                print('%sZ: selected best astrometric reference frame is %s' %
                      (datetime.utcnow().isoformat(), selectedreference))

                framejpg = fits_to_full_jpeg(
                    selectedreference,
                    out_fname=os.path.join(
                            os.path.dirname(selectedreference),
                        ('JPEG-ASTROMREF-%s.jpg' %
                         os.path.basename(re.sub(sv.FITS_TAIL,'',selectedreference)))
                    )
                )

                arefinfo = {
                    'fits':selectedreference,
                    'jpg':framejpg,
                    'fistar':fistar[best_frame_ind[0]],
                    'fiphot':fiphot[best_frame_ind[0]],
                    'framekey':framekey[best_frame_ind[0]],
                    'sval':mfs[best_frame_ind[0]],
                    'dval':mfd[best_frame_ind[0]],
                    'bgv':mbg[best_frame_ind[0]],
                    'ndet':ngo[best_frame_ind[0]],
                    'comment':'astromref chosen using sval, dval, bgval, ndet'
                }

            # otherwise, fall back to frames with the best values of S, D, and a
            # large number of detections
            elif len(sdndet_ind) > 0:

                selectedreference = fits[sdndet_ind[0]]

                print('WRN! %sZ: selected best astrometric reference frame '
                      '(using S, D, and ndet only) is %s' %
                      (datetime.utcnow().isoformat(), selectedreference))


                framejpg = fits_to_full_jpeg(
                    selectedreference,
                    out_fname=os.path.join(
                            os.path.dirname(selectedreference),
                        ('JPEG-ASTROMREF-%s.jpg' %
                         os.path.basename(re.sub(sv.FITS_TAIL,'',selectedreference)))
                    )
                )

                arefinfo = {
                    'fits':selectedreference,
                    'jpg':framejpg,
                    'fistar':fistar[sdndet_ind[0]],
                    'fiphot':fiphot[sdndet_ind[0]],
                    'framekey':framekey[sdndet_ind[0]],
                    'sval':mfs[sdndet_ind[0]],
                    'dval':mfd[sdndet_ind[0]],
                    'bgv':mbg[sdndet_ind[0]],
                    'ndet':ngo[sdndet_ind[0]],
                    'comment':'astromref chosen using sval, dval, ndet'
                }

            # otherwise, fall back to the frames with best values of S and D
            elif len(sd_ind) > 0:

                selectedreference = fits[sd_ind[0]]

                print('WRN! %sZ: selected best astrometric reference frame '
                      '(using S and D only) is %s' %
                      (datetime.utcnow().isoformat(), selectedreference))

                framejpg = fits_to_full_jpeg(
                    selectedreference,
                    out_fname=os.path.join(
                            os.path.dirname(selectedreference),
                        ('JPEG-ASTROMREF-%s.jpg' %
                         os.path.basename(re.sub(sv.FITS_TAIL,'',selectedreference)))
                    )
                )

                arefinfo = {
                    'fits':selectedreference,
                    'jpg':framejpg,
                    'fistar':fistar[sd_ind[0]],
                    'fiphot':fiphot[sd_ind[0]],
                    'framekey':framekey[sd_ind[0]],
                    'sval':mfs[sd_ind[0]],
                    'dval':mfd[sd_ind[0]],
                    'bgv':mbg[sd_ind[0]],
                    'ndet':ngo[sd_ind[0]],
                    'comment':'astromref chosen using sval, dval'
                }

            # if that also fails, fall back to the best S value frame
            elif len(median_sval_ind) > 0:

                selectedreference = fits[median_sval_ind[0]]

                print('WRN! %sZ: selected best astrometric reference frame '
                      '(using S only) is %s' %
                      (datetime.utcnow().isoformat(), selectedreference))

                framejpg = fits_to_full_jpeg(
                    selectedreference,
                    out_fname=os.path.join(
                            os.path.dirname(selectedreference),
                        ('JPEG-ASTROMREF-%s.jpg' %
                         os.path.basename(re.sub(sv.FITS_TAIL,'',selectedreference)))
                    )
                )

                arefinfo = {
                    'fits':selectedreference,
                    'jpg':framejpg,
                    'fistar':fistar[median_sval_ind[0]],
                    'fiphot':fiphot[median_sval_ind[0]],
                    'framekey':framekey[median_sval_ind[0]],
                    'sval':mfs[median_sval_ind[0]],
                    'dval':mfd[median_sval_ind[0]],
                    'bgv':mbg[median_sval_ind[0]],
                    'ndet':ngo[median_sval_ind[0]],
                    'comment':'astromref chosen using sval'
                }

            # if everything fails, do nothing
            else:

                print('ERR! %sZ: could not select a '
                      'good astrometric reference frame! all tests failed!' %
                      (datetime.utcnow().isoformat(), ))
                arefinfo = None

            # update the astromrefs table in the database if we found an
            # astromref frame, and copy it to the reference-frames directory
            # with the appropriate filename
            if arefinfo:

                # now that we have the astromref frame, copy it over to the
                # system-wide reference-images directory along with its JPEG
                # snapshot
                if observatory=='hatpi':
                    areftargetfits = (
                        'proj{projectid}-{field}-'
                        'ccd{ccd}-astromref-{origfname}.fits').format(
                            projectid=projectid,
                            field=field,
                            ccd=ccd,
                            origfname=os.path.splitext(
                                os.path.basename(arefinfo['fits'])
                            )[0]
                        )

                elif observatory=='tess':
                    areftargetfits = (
                        'proj{projectid}-'
                        'camera{camera}-ccd{ccd}-'
                        'astromref-{origfname}.fits').format(
                            projectid=projectid,
                            camera=camera,
                            ccd=ccd,
                            origfname=os.path.splitext(
                                os.path.basename(arefinfo['fits'])
                            )[0]
                        )

                areftargetjpeg = areftargetfits.replace('.fits','.jpg')
                areftargetfistar = areftargetfits.replace('.fits','.fistar')
                areftargetfiphot = areftargetfits.replace('.fits','.fiphot')

                # copy the frame, jpeg, and fistar to the reference-frames dir
                shutil.copy(arefinfo['fits'],os.path.join(refdir,
                                                          areftargetfits))
                shutil.copy(arefinfo['jpg'],os.path.join(refdir,
                                                         areftargetjpeg))
                shutil.copy(arefinfo['fistar'],
                            os.path.join(refdir, areftargetfistar))
                shutil.copy(arefinfo['fiphot'],
                            os.path.join(refdir, areftargetfiphot))

                # now, update the astomrefs table in the database
                if overwrite and (
                    observatory=='tess' or observatory=='hatpi'
                ):

                    query = (
                        "insert into astromrefs ("
                        "projectid, field, camera, ccd, isactive, "
                        "unixtime, "
                        "framepath, jpegpath, "
                        "sval, dval, bgv, ndet, "
                        "comment"
                        ") values ("
                        "%s, %s, %s, %s, %s, "
                        "%s, "
                        "%s, %s, "
                        "%s, %s, %s, %s, "
                        "%s"
                        ") on conflict on constraint astromrefs_pkey "
                        "do update set "
                        "unixtime = %s, "
                        "framepath = %s, jpegpath = %s, "
                        "sval = %s, dval = %s, bgv = %s, ndet = %s, "
                        "comment = %s"
                    )
                    params = (
                        str(projectid), field, camera, ccd, int(makeactive),
                        time.time(),
                        os.path.join(refdir, areftargetfits),
                        os.path.join(refdir, areftargetjpeg),
                        arefinfo['sval'], arefinfo['dval'],
                        arefinfo['bgv'],arefinfo['ndet'], arefinfo['comment'],
                        time.time(),
                        os.path.join(refdir, areftargetfits),
                        os.path.join(refdir, areftargetjpeg),
                        arefinfo['sval'], arefinfo['dval'],
                        arefinfo['bgv'],arefinfo['ndet'], arefinfo['comment']
                    )

                elif not overwrite and (
                    observatory=='tess' or observatory=='hatpi'
                ):

                    query = (
                        "insert into astromrefs ("
                        "projectid, field, camera, ccd, isactive, "
                        "unixtime, "
                        "framepath, jpegpath, "
                        "sval, dval, bgv, ndet, "
                        "comment"
                        ") values ("
                        "%s, %s, %s, %s, %s, "
                        "%s, "
                        "%s, %s, "
                        "%s, %s, %s, %s, "
                        "%s"
                        ") "
                        "on conflict on constraint astromrefs_pkey do nothing"
                    )
                    params = (
                        int(projectid), str(field), int(camera), int(ccd), int(makeactive),
                        time.time(),
                        os.path.join(refdir, areftargetfits),
                        os.path.join(refdir, areftargetjpeg),
                        float(arefinfo['sval']), float(arefinfo['dval']),
                        float(arefinfo['bgv']), int(arefinfo['ndet']),
                        str(arefinfo['comment'])
                    )

                # execute the query to insert the astromref into the DB
                cursor.execute(query, params)
                database.commit()

                returnval = arefinfo

            # if we failed to find an astromref, do nothing
            else:

                returnval = None

        # if we didn't find any frames for this projectid-field-ccd combo,
        # complain and drop out
        else:

            print('ERR! %sZ: could not select a '
                  'good astrometric reference frame for %s!'
                  ' no frames exist' %
                  (datetime.utcnow().isoformat(), repr(fieldinfo)))
            returnval = None

    # catch the overwrite = False scenario
    except pg.IntegrityError as e:

        database.rollback()

        message = ('failed to insert astromref '
                   'into DB because it exists already '
                   'and overwrite = False')
        print('EXC! %sZ: %s\n%s' % (datetime.utcnow().isoformat(), message,
                                    format_exc()) )
        returnval = None

    except Exception as e:

        database.rollback()

        message = 'failed to get astromref for %s' % repr(fieldinfo)
        print('EXC! %sZ: %s\nexception was: %s' %
              (datetime.utcnow().isoformat(), message, format_exc()) )
        returnval = None

    finally:

        cursor.close()
        if closedb:
            database.close()

    return returnval



def generate_astromref(fitsfiles,
                       makeactive=True,
                       field=None,
                       ccd=None,
                       projectid=None,
                       refdir=REFBASEDIR,
                       refinfo=REFINFO,
                       overrideref=None):

    """This chooses an astrometry reference frame from the frames in fitfiles.

    writes the frame to refdir.

    ref frames have the following filename pattern:

    proj{projectid}-ccd{ccd}-{field}-astromref-{origfname}.fits

    if field, ccd, or projectid are None, these values are taken from the FITS
    file headers.

    updates the refinfo database.

    if overrideref is passed (a string path to a manually chosen reference
    frame), overrides the automated frame selection called in
    ism.select_astromref_frame.
    """

    goodfits = [x for x in fitsfiles if os.path.exists(x)]

    if not goodfits:
        print('ERR! %sZ: no good FITS files found in input list' %
              (datetime.utcnow().isoformat(),))
        return

    # check if database exists. if not, make it.
    if not os.path.exists(refinfo):

        db = sqlite3.connect(refinfo)
        cur = db.cursor()

        query = open(sv.TREXBASE + 'imagesub-refinfo.sql', 'r').read()

        cur.executescript(query)

        db.commit()
        cur.close()
        db.close()

        print('%sZ: initialized %s database' %
              (datetime.utcnow().isoformat(), refinfo))

    # find the astromref
    astromref = ism.select_astromref_frame(
        fitsfiles,
        '1-*.fits',
        overrideref=overrideref
    )

    # if an astromref was successfully found, then add its info to the DB
    if astromref:

        if field and ccd and projectid:

            frameinfo = {'field':field,
                         'ccd':ccd,
                         'projectid':projectid}

        else:

            # get the frame info
            frameelems = get_header_keyword_list(astromref['astromref'],
                                                 ['object',
                                                  'projid'])

            felems = FRAMEREGEX.findall(
                os.path.basename(astromref['astromref'])
            )

            if felems and felems[0]:

                ccd = felems[0][2]
                frameinfo = {'field':frameelems['object'],
                             'ccd':ccd,
                             'projectid':frameelems['projid']}

            else:

                print('ERR! %sZ: could not figure out CCD for astromref: %s' %
                      (datetime.utcnow().isoformat(), astromref['astromref']))
                return

            # now that we have the astromref frame, copy it over to the
            # system-wide reference-images directory along with its JPEG
            # snapshot
            areftargetfits = ('proj{projectid}-{field}-'
                              'ccd{ccd}-astromref-{origfname}.fits').format(
                                  projectid=frameinfo['projectid'],
                                  field=frameinfo['field'],
                                  ccd=frameinfo['ccd'],
                                  origfname=os.path.splitext(
                                      os.path.basename(astromref['astromref'])
                                  )[0]
                               )
            areftargetjpeg = areftargetfits.replace('.fits','.jpg')
            areftargetfistar = areftargetfits.replace('.fits','.fistar')

            # copy the frame, jpeg, and fistar to the reference-frames dir
            shutil.copy(astromref['astromref'],os.path.join(REFBASEDIR,
                                                            areftargetfits))
            shutil.copy(astromref['framejpg'],os.path.join(REFBASEDIR,
                                                            areftargetjpeg))
            shutil.copy(astromref['astromref'].replace('.fits','.fistar'),
                        os.path.join(REFBASEDIR, areftargetfistar))

            # now, put together the information and write to the refinfo sqlite

            query = ("insert into astromrefs "
                     "(field, projectid, ccd, isactive, unixtime, "
                     "framepath, jpegpath, sval, dval, bgv, ndet, "
                     "comment) values "
                     "(?, ?, ?, ?, ?, "
                     "?, ?, ?, ?, ?, ?, "
                     "?)")
            params = (frameinfo['field'],
                      frameinfo['projectid'],
                      frameinfo['ccd'],
                      1 if makeactive else 0,
                      time.time(),

                      os.path.join(REFBASEDIR,areftargetfits),
                      os.path.join(REFBASEDIR,areftargetjpeg),
                      astromref['sval'],
                      astromref['dval'],
                      astromref['bgv'],
                      astromref['ndet'],

                      (astromref['comment'] +
                       '; original: %s' % astromref['astromref']))

            db = sqlite3.connect(
                refinfo,
                detect_types=sqlite3.PARSE_DECLTYPES|sqlite3.PARSE_COLNAMES
            )
            cur = db.cursor()

            try:

                astromref.update(frameinfo)
                cur.execute(query, params)
                db.commit()

                print('%sZ: using astromref %s for '
                      'field %s, ccd %s, project id %s, database updated.' %
                      (datetime.utcnow().isoformat(),
                       astromref['astromref'],
                       astromref['field'],
                       astromref['ccd'],
                       astromref['projectid']))

                returnval = astromref

            except Exception as e:

                print('ERR! %sZ: could not update refinfo DB! error was: %s' %
                      (datetime.utcnow().isoformat(), e))

                returnval = None
                db.rollback()

            db.close()

    # otherwise, do nothing
    else:

        print('ERR! %sZ: could not find an astromref frame' %
              (datetime.utcnow().isoformat(),))
        returnval = None


    return returnval



def dbget_astromref(projectid, field, ccd, database=None, camera=0):
    """
    This finds the reference frame using the PG database.
    """

    # open a database connection
    if database:
        cursor = database.cursor()
        closedb = False
    else:
        database = pg.connect(user=PGUSER,
                              password=PGPASSWORD,
                              database=PGDATABASE,
                              host=PGHOST)
        database.autocommit = True
        cursor = database.cursor()
        closedb = True

    # start work here
    try:

        query = (
            "select projectid, field, camera, ccd, unixtime, "
            "framepath, jpegpath, "
            "sval, dval, bgv, ndet, comment "
            "from astromrefs where "
            "projectid = %s and field = %s and camera = %s and ccd = %s and isactive = 1"
        )
        params = (str(projectid), field, camera, ccd)

        cursor.execute(query, params)
        row = cursor.fetchone()

        if row and len(row) > 0:

            astromref = {
                x:y for (x,y) in zip(('projectid','field','camera','ccd','unixtime',
                                      'framepath',
                                      'jpegpath','sval','dval',
                                      'bgv','ndet','comment'), row)
            }

            returnval = astromref

        else:
            returnval = None

    # if everything goes wrong, exit cleanly
    except Exception as e:

        database.rollback()

        message = 'failed to get astromref for %s, %s, %s from DB' % (projectid,
                                                                      field,
                                                                      ccd)
        print('EXC! %sZ: %s\nexception was: %s' %
               (datetime.utcnow().isoformat(),
                message, format_exc()) )
        returnval = None
        raise


    finally:

        cursor.close()
        if closedb:
            database.close()

    return returnval



def get_astromref(projectid, field, ccd, refinfo=REFINFO):
    """
    This finds the reference frame for the field, projectid, and ccd
    combination using the TM-refinfo.sqlite database.
    """

    db = sqlite3.connect(
        refinfo,
        detect_types=sqlite3.PARSE_DECLTYPES|sqlite3.PARSE_COLNAMES
    )
    cur = db.cursor()

    query = ('select field, projectid, ccd, unixtime, '
             'framepath, jpegpath, sval, dval, bgv, ndet, comment '
             'from astromrefs where '
             'projectid = ? and field = ? and ccd = ? and '
             'isactive = 1')
    params = (projectid, field, ccd)

    try:

        cur.execute(query, params)
        rows = cur.fetchone()

        astromref = {x:y for (x,y) in zip(('field','projectid','ccd',
                                           'unixtime','framepath','jpegpath',
                                           'sval','dval','bgv',
                                           'ndet','comment'),rows)}

        returnval = astromref

    except Exception as e:

        print('ERR! %sZ: could not get astromref info '
              'from DB! error was: %s' %
              (datetime.utcnow().isoformat(), e))
        returnval = None

    db.close()

    return returnval



def frames_astromref_worker(task):
    """
    This is the parallel worker for frames_to_astromref.

    task[0] = fits file
    task[1] = outdir
    task[2] = refinfo
    task[3] = warpcheck
    task[4] = warpcheck kwargs {'threshold', 'margins'}
    task[5] = observatory ('tess', or 'hatpi')
    task[6] = fieldinfo

        fieldinfo is a dict like
            {'ccd': 1, 'camera': 1, 'field':
            'ete6_field0', 'projectid': 42},
        for TESS. For HATPI, it can be None (since REGEXes were hard-coded to
        deal with HATPI naming scheme). If you were to pass it, it would look
        like:
            {'ccd': 8, 'camera': 42, 'field': 'G1830-2230_577', 'projectid': 12}
    """

    try:

        (frame, outdir, refinfo,
         warpcheck, warpcheckkwargs, observatory, fieldinfo ) = task

        # figure out this frame's field, ccd, and projectid
        if observatory=='hatpi':
            if fieldinfo is None:
                frameelems = get_header_keyword_list(frame, ['object', 'projid'])
                felems = FRAMEREGEX.findall(os.path.basename(frame))
                fieldinfo = {'field': frameelems['object'],
                             'ccd': felems[0][2],
                             'projectid': frameelems['projid'],
                             'camera': 0}
        elif observatory=='tess':
            pass
        else:
            raise NotImplementedError

        framefistar = frame.replace('.fits','.fistar')

        if os.path.exists(framefistar):
            # find this frame's associated active astromref
            framearef = dbget_astromref(fieldinfo['projectid'],
                                        fieldinfo['field'],
                                        fieldinfo['ccd'],
                                        camera=fieldinfo['camera'])
            areffistar = framearef['framepath'].replace('.fits','.fistar')
            print(areffistar)

            # calculate the shift and write the itrans back to the frame's
            # directory
            shifted_fistar, shifted_itrans = ism.astromref_shift_worker(
                (framefistar, areffistar, outdir)
            )

            # if the shift calculation is successful, shift the image itself
            if shifted_itrans and os.path.exists(shifted_itrans):

                frame_to_shift, shifted_frame = ism.frame_to_astromref_worker(
                    (frame, None, None)
                )

                if shifted_frame and os.path.exists(shifted_frame):

                    # check if the frame has warped too much after the shift,
                    # these frames look like they're folding into/out of the
                    # z-direction. we need to throw these away.
                    if warpcheck:

                        notwarped, warpinfo = check_frame_warping(
                            shifted_frame,
                            **warpcheckkwargs
                        )

                        # if image is OK, return it
                        if notwarped:

                            print('%sZ: SHIFT OK %s -> %s' %
                                  (datetime.utcnow().isoformat(),
                                   frame, shifted_frame))

                            return frame, shifted_frame

                        # otherwise, move it to the badframes subdir and mark it
                        # as warped
                        else:

                            badframesdir = os.path.join(os.path.dirname(frame),
                                                        'badframes')
                            if not os.path.exists(badframesdir):
                                os.mkdir(badframesdir)

                            # find all the components of this frame and move
                            # them to the badframes subdir
                            badframeglob = glob.glob(
                                os.path.join(
                                    os.path.dirname(shifted_frame),
                                    '*%s*.*' % (
                                        os.path.splitext(
                                            os.path.basename(frame)
                                        )[0]
                                    )
                                )
                            )

                            for x in badframeglob:
                                shutil.move(x, badframesdir)

                            # update the database with the new locations of the
                            # fits, fistar, fiphot, and wcs, and set frameisok
                            # to false

                            # old paths
                            framefiphot = frame.replace('.fits','.fiphot')
                            framewcs = frame.replace('.fits','.wcs')
                            newfiphot = os.path.abspath(
                                os.path.join(badframesdir,
                                             os.path.basename(framefiphot))
                            )
                            newwcs = os.path.abspath(
                                os.path.join(badframesdir,
                                             os.path.basename(framewcs))
                            )
                            newfistar = os.path.abspath(
                                os.path.join(badframesdir,
                                             os.path.basename(framefistar))
                            )
                            newfits = os.path.abspath(
                                os.path.join(badframesdir,
                                             os.path.basename(frame))
                            )

                            # update the database
                            fistarup = dbupdate_calibratedframe(
                                os.path.abspath(frame), 'fistar', newfistar
                            )
                            fiphotup = dbupdate_calibratedframe(
                                os.path.abspath(frame), 'fiphot', newfiphot
                            )
                            wcsup = dbupdate_calibratedframe(
                                os.path.abspath(frame), 'wcs', newwcs
                            )
                            statup = dbupdate_calibratedframe(
                                os.path.abspath(frame), 'frameisok', False
                            )
                            # update the fits path last, since it's the selector
                            # for everything else
                            fitsup = dbupdate_calibratedframe(
                                os.path.abspath(frame), 'fits', newfits
                            )

                            print('WRN! %sZ: SHIFT HAS WARPED '
                                  'IMAGE, moved %s and '
                                  'metadata to %s, updated DB' %
                                  (datetime.utcnow().isoformat(),
                                   frame, badframesdir))

                            return frame, None

                    # if we're not checking for warps, just check if the image
                    # was shifted fine
                    else:

                        print('%sZ: SHIFT OK %s -> %s' %
                              (datetime.utcnow().isoformat(),
                               frame, shifted_frame))

                        return frame, shifted_frame


                else:

                    print('ERR! %sZ: SHIFT OPERATION FAILED for %s' %
                          (datetime.utcnow().isoformat(), frame))
                    return frame, None

            else:

                print('ERR! %sZ: SHIFT CALCULATION FAILED for %s' %
                      (datetime.utcnow().isoformat(), frame))
                return frame, None

        else:
            print('ERR! %sZ: could not find fistar for frame: %s' %
                  (datetime.utcnow().isoformat(), frame))
            return frame, None

    except Exception as e:

        print('ERR! %sZ: could not shift frame %s to astromref, error was: %s' %
              (datetime.utcnow().isoformat(), frame, e))
        return frame, None



def framelist_make_xtrnsfits(fitsfiles,
                             fitsdir=sv.REDPATH,
                             fitsglob=sv.LOCAL_GLOBPATTERN,
                             outdir=None,
                             refinfo=REFINFO,
                             overwrite=False,
                             warpcheck=False,
                             warpthreshold=15000.0,
                             warpmargins=100,
                             nworkers=16,
                             observatory='hatpi',
                             maxworkertasks=1000,
                             fieldinfo=None):
    """
    This calculates the shifts between frames in fitsfiles and the appropriate
    astromref for the projectid, field and CCD, then shifts each frame to the
    astromref's coordinate system, generating -xtrns.fits files.

    Per the docstring of imageutils.check_frame_warping, "warpcheck" by default
    is set OFF, because it depends on a detailed (manual) empirical calibration
    step.
    """

    # check if astrometric translation was already done.
    existing = glob.glob(
        os.path.join(fitsdir, fitsglob.replace('.fits', '-xtrns.fits'))
    )

    requested = list(map(os.path.basename, fitsfiles))
    alreadyexists = list(map(os.path.basename, existing))

    if len(existing) > 0 and not overwrite:

        # substitute out the hash string
        alreadyexists = [ae.replace('-xtrns.fits','') for ae in alreadyexists]
        requested = [r.replace('.fits','') for r in requested]

        setdiff = np.setdiff1d(requested, alreadyexists)

        if len(setdiff) == 0:
            print('WRN! %sZ: already astrom-shifted all requested frames.' %
                  (datetime.utcnow().isoformat(),))
            return

        else:
            fitsfiles = [os.path.join(fitsdir, sd+'.fits') for sd in setdiff]


    print('%sZ: %s files to astrometrically shift' %
          (datetime.utcnow().isoformat(), len(fitsfiles)))

    tasks = [(x, outdir, refinfo, warpcheck,
              {'threshold':warpthreshold, 'margins':warpmargins},
             observatory, fieldinfo)
             for x in fitsfiles if os.path.exists(x)]

    # fire up the pool of workers
    pool = mp.Pool(nworkers,maxtasksperchild=maxworkertasks)
    results = pool.map(frames_astromref_worker, tasks)

    # wait for the processes to complete work
    pool.close()
    pool.join()

    print('%sZ: done with astrometric shifting' %
          (datetime.utcnow().isoformat()))

    xtrns = glob.glob(fitsdir+ fitsglob.replace('.fits','-xtrns.fits'))
    wcsfiles = glob.glob(fitsdir+ fitsglob.replace('.fits','.wcs'))

    if len(xtrns) != len(wcsfiles):
        raise AssertionError(
            'something wrong in astrometric shift.'+
            '\nN_WCS: {:d}'.format(len(wcsfiles))+
            '\nN_xtrns: {:d}'.format(len(xtrns))
        )

    return {x:y for (x,y) in results}



##################################
## PHOTOMETRIC REFERENCE FRAMES ##
##################################

def generate_photref_candidates_from_xtrns(fitsfiles,
                                           minframes=50,
                                           observatory='hatpi',
                                           maxhourangle=3.0,
                                           maxmoonphase=25.0,
                                           maxmoonelev=0.0,
                                           maxzenithdist=30.0,
                                           maxbackgroundstdevpctile=100.,
                                           maxbackgroundmedianpctile=10.,
                                           minngoodobjectpctile=90.,
                                           forcecollectinfo=False,
                                           nworkers=8,
                                           maxworkertasks=1000):
    """
    This uses ism.select_photref_frames run on fitsfiles to get photref
    candidates.

    fitsfiles must be a list of frames, which have been already transformed to
    the astromref, and are all from a single projectid, ccd, field combination
    for this operation to make sense.

    Args:
        minframes: minimum number of candidate frames needed to construct
        photometric reference

        observatory: 'hatpi' or 'tess'

        maxhourangle: ignored if TESS

        maxmoonphase: ignored if TESS

        maxmoonelev: ignored if TESS

        maxzenithdist: ignored if TESS

        maxbackgroundstdevpctile: percentile (given in %) from array of
        background standard deviations from each frame. I don't understand why
        this would be a good selector. Set as `100.` to not do anything for
        this. ???

        maxbackgroundmedianpctile: percentile (given in %) from array of
        background medians from each frame. For example, `10.0` would give the
        top 10% of frames with small background medians (good for few clouds,
        or if moon/earth in TESS FoV).

        minngoodobjectpctile: if ndetpercentile=90, will select frames from the
        top 90% of "ngoodobjects". If there are clouds, there won't be many
        well-detected objects.

        forcecollectinfo:

    Returns:

        photrefinfo, a dictionary with information about chosen photometric
        reference frames.
    """

    if not os.path.exists(FRAMEINFOCACHEDIR):
        os.mkdir(FRAMEINFOCACHEDIR)

    # first, get all the info from these fits files.
    frameinfo = fitslist_frameinfo(fitsfiles,
                                   forcecollectinfo=False,
                                   nworkers=nworkers,
                                   maxworkertasks=maxworkertasks)

    # this is the cachekey used to store the photref selection info
    cachekey = '%s-%i-%.1f-%.1f-%.1f-%.1f-%.1f-%.1f-%.1f' % (repr(fitsfiles),
                                                             minframes,
                                                             maxhourangle,
                                                             maxmoonphase,
                                                             maxmoonelev,
                                                             maxzenithdist,
                                                             maxbackgroundstdevpctile,
                                                             maxbackgroundmedianpctile,
                                                             minngoodobjectpctile)
    cachekey = md5(cachekey.encode('utf-8')).hexdigest()
    cachedir = os.path.join(FRAMEINFOCACHEDIR,'TM-photref-%s' % cachekey)
    cacheinfofile = os.path.join(cachedir, 'selection-info.pkl.gz')

    # get the data from the cache if it exists and we're allowed to use it
    if ((not forcecollectinfo) and
        os.path.exists(cachedir) and
        os.path.exists(cacheinfofile)):

        with gzip.open(cacheinfofile) as infd:
            photrefinfo = pickle.load(infd)

        print('%sZ: candidate photref JPEGs in: %s, '
              'cached photrefinfo from: %s' %
              (datetime.utcnow().isoformat(), cachedir, cacheinfofile))

        return photrefinfo

    # apply our conditions to these fits files to generate a list of
    # photref candidates

    if observatory=='hatpi':
        # filter on hour angle
        haind = np.fabs(frameinfo['hourangle']) < maxhourangle
        print('%sZ: %s frames with hour angle < %s' %
              (datetime.utcnow().isoformat(), len(np.where(haind)[0]),
               maxhourangle))

        # get dark nights
        moonind = ((np.fabs(frameinfo['moonphase']) < maxmoonphase) |
                   (frameinfo['moonelev'] < maxmoonelev))
        print('%sZ: %s frames with moon phase < %s or moon elev < %s' %
              (datetime.utcnow().isoformat(), len(np.where(moonind)[0]),
               maxmoonphase, maxmoonelev))

        # get low zenith distance nights
        zenithind = frameinfo['zenithdist'] < maxzenithdist
        print('%sZ: %s frames with zenith distance < %s' %
              (datetime.utcnow().isoformat(), len(np.where(zenithind)[0]),
               maxzenithdist))

    # get nights with background stdev < max_bgv_stdev (to possibly remove bad
    # frames)
    maxbackgroundstdev = np.nanpercentile(frameinfo['stdsrcbgv'],
                                          maxbackgroundstdevpctile)
    backgroundstdevind = frameinfo['stdsrcbgv'] < maxbackgroundstdev
    print('%sZ: %s frames with background stdev < %s' %
          (datetime.utcnow().isoformat(), len(np.where(backgroundstdevind)[0]),
           maxbackgroundstdev))

    # get nights with background median < maxbackgroundmedian (to possibly
    # remove cloudy frames, or frames with lots of scattered light from the
    # moon or other very bright objects)
    maxbackgroundmedian = np.nanpercentile(frameinfo['medsrcbgv'],
                                           maxbackgroundmedianpctile)
    backgroundmedind = frameinfo['medsrcbgv'] < maxbackgroundmedian
    print('%sZ: %s frames with background median < %s' %
          (datetime.utcnow().isoformat(), len(np.where(backgroundmedind)[0]),
           maxbackgroundmedian))

    # get nights with ngoodobjects > minngoodobjects (to possibly
    # remove cloudy nights). minus 1 because for space-based data, you can
    # sometimes have frame stacks with identical numbers of "good objects"
    # parsed.
    minngoodobjects = (
        np.nanpercentile(frameinfo['ngoodobjects'], minngoodobjectpctile)
        - 1
    )
    ngoodobjectind = frameinfo['ngoodobjects'] > minngoodobjects

    print('%sZ: %s frames with ngoodobjects > %s' %
          (datetime.utcnow().isoformat(),
           len(np.where(ngoodobjectind)[0]),
           minngoodobjects))

    # this is the final operating set of frames that will be sorted for the
    # following tests
    if observatory=='hatpi':
        selectind = haind & moonind & zenithind & backgroundstdevind & ngoodobjectind
    elif observatory=='tess':
        selectind = backgroundstdevind & ngoodobjectind & backgroundmedind
    else:
        raise NotImplementedError

    selected_frames = frameinfo['frames'][selectind]
    selected_ngoodobj = frameinfo['ngoodobjects'][selectind]

    selected_medmagerr = frameinfo['medmagerr'][selectind]
    selected_magerrmad = frameinfo['magerrmad'][selectind]

    selected_medsrcbgv = frameinfo['medsrcbgv'][selectind]
    selected_stdsrcbgv = frameinfo['stdsrcbgv'][selectind]

    selected_medsvalue = frameinfo['medsval'][selectind]
    selected_meddvalue = frameinfo['meddval'][selectind]

    print('\n%sZ: selected %s frames with acceptable '
          'HA, Z, moon phase, background, elevation, and ngoodobjects '
          'for further filtering...\n' %
          (datetime.utcnow().isoformat(), len(selected_frames)))

    # we select in the following order
    # 1. D closest to 0
    # 2. largest S

    # then we filter out any images that have background > maxbackgroundmedian
    # and backgroundstdev > maxbackgroundstdev

    # first sort selector
    stage1_sort_ind = (np.argsort(selected_medsvalue))[::-1]

    stage1_frames = selected_frames[stage1_sort_ind[:2*minframes]]
    stage1_median_bgv = selected_medsrcbgv[stage1_sort_ind[:2*minframes]]
    stage1_stdev_bgv = selected_stdsrcbgv[stage1_sort_ind[:2*minframes]]
    stage1_svalue = selected_medsvalue[stage1_sort_ind[:2*minframes]]
    stage1_dvalue = selected_meddvalue[stage1_sort_ind[:2*minframes]]

    # next, sort by roundest stars
    stage2_sort_ind = (np.argsort(np.fabs(stage1_dvalue)))

    stage2_frames = stage1_frames[stage2_sort_ind]
    stage2_median_bgv = stage1_median_bgv[stage2_sort_ind]
    stage2_stdev_bgv = stage1_stdev_bgv[stage2_sort_ind]
    stage2_svalue = stage1_svalue[stage2_sort_ind]
    stage2_dvalue = stage1_dvalue[stage2_sort_ind]

    final_bgvmed_ind = stage2_median_bgv < maxbackgroundmedian
    final_bgvstd_ind = stage2_stdev_bgv < maxbackgroundstdev
    final_selector_ind = final_bgvmed_ind & final_bgvstd_ind

    final_frames = stage2_frames[final_selector_ind][:minframes]
    final_median_bgv = stage2_median_bgv[final_selector_ind][:minframes]
    final_stdev_bgv = stage2_stdev_bgv[final_selector_ind][:minframes]
    final_svalues = stage2_svalue[final_selector_ind][:minframes]
    final_dvalues = stage2_dvalue[final_selector_ind][:minframes]

    print('%sZ: selected %s final frames as photref' %
          (datetime.utcnow().isoformat(), len(final_frames)))

    # the master photref is the frame we'll convolve all of the rest of the
    # photrefs to. it's the softest of these frames
    try:

        candidate_master_photref = final_frames[np.nanargmin(final_svalues)]
        final_jpegs = []

        # make JPEGs of the selected photref frames and copy them to the
        # cachedir
        if not os.path.exists(cachedir):
            print('WRN! %sZ: making new photref cache directory: %s' %
                  (datetime.utcnow().isoformat(), cachedir))
            os.mkdir(cachedir)

        for final_frame in final_frames:

            framejpg = fits_to_full_jpeg(
                final_frame,
                out_fname=os.path.join(
                    cachedir,
                    ('JPEG-PHOTREF-%s.jpg' %
                     os.path.basename(final_frame).rstrip('.fits.fz'))
                    )
                )
            final_jpegs.append(framejpg)

        photrefinfo = {
            'framelist':fitsfiles,
            'frameinfo':frameinfo,
            'cachekey':cachekey,
            'minframes':minframes,
            'maxhourangle':maxhourangle,
            'maxmoonphase':maxmoonphase,
            'maxmoonelev':maxmoonelev,
            'maxzenithdist':maxzenithdist,
            'maxbackgroundstdev':maxbackgroundstdev,
            'maxbackgroundmedian':maxbackgroundmedian,
            'masterphotref':os.path.abspath(candidate_master_photref),
            'photrefs':[os.path.abspath(x) for x in final_frames],
            'photrefjpegs':final_jpegs
        }

        # dump the photrefinfo to a pickle
        with gzip.open(cacheinfofile,'wb') as outfd:
            pickle.dump(photrefinfo, outfd, pickle.HIGHEST_PROTOCOL)

        print('%sZ: candidate photref JPEGs in: %s, photrefinfo dumped to: %s' %
              (datetime.utcnow().isoformat(), cachedir, cacheinfofile))

        return photrefinfo

    except Exception as e:

        print('ERR! %sZ: selection failed, some criteria '
              'may be too strict for this frame list' %
              (datetime.utcnow().isoformat()))

        return {'framelist':fitsfiles,
                'frameinfo':frameinfo,
                'cachekey':cachekey,
                'maxhourangle':maxhourangle,
                'maxmoonphase':maxmoonphase,
                'maxmoonelev':maxmoonelev,
                'maxzenithdist':maxzenithdist,
                'maxbackgroundstdev':maxbackgroundstdev,
                'maxbackgroundmedian':maxbackgroundmedian,
                'masterphotref':None,
                'photrefs':None,
                'photrefjpegs':None}



def amend_candidate_photrefs(photrefinfo):
    """
    This is an interactive way to update masterphotref, photrefs, and
    photrefjpegs after reviewing them.

    This will automatically update the photrefinfo cache.

    Args:
        photrefinfo: dictionary returned by
        generate_photref_candidates_from_xtrns

    Returns:
        photrefinfo: updated version of same dictionary
    """

    cachekey = photrefinfo['cachekey']
    cachedir = os.path.join(FRAMEINFOCACHEDIR,'TM-photref-%s' % cachekey)
    cacheinfofile = os.path.join(cachedir, 'selection-info.pkl.gz')

    print('reviewing photrefinfo for %s\n' % cachedir)

    # now deal with the photrefs:
    print('-- CANDIDATE PHOTREFS --\n')

    initialphotrefs = sorted(photrefinfo['photrefs'][::])
    initialphotrefjpegs = sorted(photrefinfo['photrefjpegs'][::])

    for frame, jpeg in zip(initialphotrefs, initialphotrefjpegs):

        breakloop = False

        photref_prompt = (
            'photref = %s, jpeg = %s\n'
            '[ENTER] to keep this, or [x] to remove: ' %
            (frame, os.path.basename(jpeg))
        )

        while not breakloop:

            photref_check = raw_input(photref_prompt)

            if photref_check and photref_check == 'x':

                photrefinfo['photrefs'].remove(frame)
                photrefinfo['photrefjpegs'].remove(jpeg)
                os.remove(jpeg)

                print('REMOVED photref %s' % frame)
                breakloop = True

            elif not photref_check:
                breakloop = True

    print('\nfinal photrefs set to:')
    for frame in photrefinfo['photrefs']:
        print(frame)

    # next, update the masterphotref
    masterphotref_prompt = (
        'current masterphotref = %s\n'
        '[ENTER] to keep this, or new masterphot: ' %
        photrefinfo['masterphotref']
    )

    breakloop = False

    print('\n-- MASTERPHOTREF --\n')

    # loop until masterphotref is satisfied
    while not breakloop:

        masterphotref_amendment = raw_input(masterphotref_prompt)

        if masterphotref_amendment and os.path.exists(masterphotref_amendment):

            photrefinfo['masterphotref'] = masterphotref_amendment[::]

            masterphotref_prompt = (
                'new masterphotref = %s\n'
                '[ENTER] to keep this, or new masterphot: ' %
                photrefinfo['masterphotref']
            )

        elif ((masterphotref_amendment) and
              (not os.path.exists(masterphotref_amendment))):

            masterphotref_prompt = (
                'masterphotref = %s does not exist\n'
                'new masterphot: ' %
                masterphotref_amendment
            )

        elif not masterphotref_amendment:
            breakloop = True

    print('\nmasterphotref set to %s' % photrefinfo['masterphotref'])

    # update the cache info file
    print('\nupdating photref cached selection-info pickle...')

    # dump the photrefinfo to a pickle
    with gzip.open(cacheinfofile,'wb') as outfd:
        pickle.dump(photrefinfo, outfd, pickle.HIGHEST_PROTOCOL)

    print('%sZ: candidate photref JPEGs in: %s, photrefinfo dumped to: %s' %
          (datetime.utcnow().isoformat(), cachedir, cacheinfofile))

    return photrefinfo



def generate_combined_photref(
        photrefinfo,
        photreftype,
        dbtype,
        photref_reformedfovcat=None,
        makeactive=True,
        field=None,
        ccd=None,
        projectid=None,
        refdir=REFBASEDIR,
        refinfo=REFINFO,
        fovcatdir=FIELDCAT_DIR,
        combinemethod='median',
        kernelspec='b/4;i/4;d=4/4',
        ccdgain=None,
        zeropoint=None,
        ccdexptime=None,
        extractsources=True,
        photreffluxthreshold=25000,
        apertures='1.95:7.0:6.0,2.45:7.0:6.0,2.95:7.0:6.0',
        framewidth=None,
        searchradius=8.0,
        nworkers=8,
        maxworkertasks=1000,
        fieldinfo=None,
        observatory='hatpi',
        overwrite=False):
    """
    This generates a combined photref from photref target and candidates and
    updates the sqlite or postgres database.

    Use this after reviewing the results from
    generate_photref_candidates_from_xtrns function above. Amend the
    photrefinfo['masterphotref'], photrefinfo['photrefs'], and
    photrefinfo['photrefjpegs'] arrays as needed using the
    amend_candidate_photrefs function above.

    Args:
        photreffluxthreshold: This is the threshold flux used to extract stars
        from the photometric reference, if extractsources is True.

        photrefinfo is the output of generate_photref_candidates_from_xtrns

        photreftype is the type of the combined photref produced. it must be
        one of the following strings:

            'oneframe' -> single HATPI frame
            'onehour' -> up to 120 HATPI frames
            'onenight' -> up to 960 HATPI frames

        dbtype is either 'sqlite' or 'postgres'.

        searchradius: astrometry.net solver search radius (in degrees)

        fieldinfo: optional dict (used if reducing tess data) of form
            {'ccd': 1, 'camera': 1, 'field': 'ete6_field0', 'projectid': 42},

        fovcatalog: the REFORMED FoV catalog file (12 columns)

    Returns:

        updates photrefinfo with the following dict and keys:

        'combinedphotref':{'frame': -> combined photref frame path
                           'jpeg' -> combined photref jpeg path
                           'cmrawphot' -> cmrawphot file path
                           'regfile' -> convolution registration file path
                           'combinemethod'- > combine type
                           'reftype' -> combined photref type
                           'phottype' -> either 're-extracted' or 'cat-projected'
                           'photaps' -> photometry apertures for combined photref
                           'fovcat' -> fovcat file used for photometry
                           'kernelspec' -> convolution kernel specs}

        updates the cached selection-info pickle file as well.

        the output combined photref frame, jpeg, cmrawphot (and byproducts) go to
        the REFBASEDIR, using the following prototype for the filename:

        {REFBASEDIR}/proj{projid}-{field}-ccd{ccd}-combinedphotref-{photreftype}.XXX
    """

    assert (dbtype == 'postgres') or (dbtype == 'sqlite')

    # get the field, ccd, projectid first (from the convolvetarget =
    # masterphotref)

    masterphotref = photrefinfo['masterphotref']

    if observatory=='hatpi':
        if fieldinfo is not None:
            cam = fieldinfo['camera']
            ccd = fieldinfo['ccd']
            masterphotrefinfo = {'field':fieldinfo['field'],
                                 'ccd':fieldinfo['ccd'],
                                 'cam':fieldinfo['camera'],
                                 'projectid':fieldinfo['projectid']}
        else:
            # Infer field info
            frameelems = get_header_keyword_list(masterphotref,
                                                 ['object','projid'])
            felems = FRAMEREGEX.findall(
                os.path.basename(masterphotref)
            )

            if felems and felems[0]:
                cam = 0
                ccd = felems[0][2]
                masterphotrefinfo = {'field':frameelems['object'],
                                     'cam':cam,
                                     'ccd':int(ccd),
                                     'projectid':frameelems['projid']}

    elif observatory=='tess':
        cam = fieldinfo['camera']
        ccd = fieldinfo['ccd']
        masterphotrefinfo = {'field':fieldinfo['field'],
                             'ccd':fieldinfo['ccd'],
                             'cam':fieldinfo['camera'],
                             'projectid':fieldinfo['projectid']}

    else:

        print('ERR! %sZ: could not figure out CCD for masterphotref: %s' %
              (datetime.utcnow().isoformat(), masterphotref))
        return

    # make the convolution registration file

    photreffname = ('proj{projid}-{field}-cam{cam}-ccd{ccd}'
                    '-combinedphotref-{photreftype}.{fileext}')

    regfpath = os.path.join(
        refdir,
        photreffname.format(
            projid=masterphotrefinfo['projectid'],
            field=masterphotrefinfo['field'],
            cam=masterphotrefinfo['cam'],
            ccd=masterphotrefinfo['ccd'],
            photreftype=photreftype,
            fileext='reg'
        )
    )

    # the output combinedphotref path
    combinedphotrefpath = os.path.join(
        refdir,
        photreffname.format(
            projid=masterphotrefinfo['projectid'],
            field=masterphotrefinfo['field'],
            cam=masterphotrefinfo['cam'],
            ccd=masterphotrefinfo['ccd'],
            photreftype=photreftype,
            fileext='fits'
        )
    )

    if (overwrite is False and
        os.path.exists(regfpath) and os.path.exists(combinedphotrefpath)):
        print(
            'WRN! {:s}Z: found regfpath {:s} and combinedphotrefpath {:s} '.
            format(datetime.utcnow().isoformat(),
                   regfpath,
                   combinedphotrefpath)+
            'continuing'
        )
        return

    masterphotref_fistar = masterphotref.replace('-xtrns.fits','.fistar')

    if not os.path.exists(masterphotref_fistar):
        print('ERR! %sZ: no fistar available for masterphotref: %s' %
              (datetime.utcnow().isoformat(), masterphotref))
        return

    # conv registration file
    ism.genreg(masterphotref_fistar, regfpath)

    if not os.path.exists(regfpath):
        print('ERR! %sZ: could not make regfile for masterphotref: %s' %
              (datetime.utcnow().isoformat(), masterphotref))
        return

    # convolve all candidate photrefs to the masterphotref
    convresult = ism.convolve_photref_frames(photrefinfo['photrefs'],
                                             masterphotref,
                                             regfpath,
                                             kernelspec=kernelspec,
                                             nworkers=nworkers,
                                             maxworkertasks=maxworkertasks)

    # get the convolved photref frames
    convphotrefs = [convresult[x] for x in convresult
                    if os.path.exists(convresult[x])]

    if len(convphotrefs) == 0:
        print('ERR! %sZ: convolution of photrefs to masterphotref: %s failed' %
              (datetime.utcnow().isoformat(), masterphotref))
        return

    # combine all the convolved photrefs into a single combinedphotref, using
    # combinemethod

    combinedphotref = ism.combine_frames(convphotrefs,
                                         combinedphotrefpath,
                                         combinemethod=combinemethod)

    if not (combinedphotref[1] and os.path.exists(combinedphotref[1])):
        print('ERR! %sZ: combining conv photrefs '
              'into masterphotref: %s failed' %
              (datetime.utcnow().isoformat(), masterphotref))
        return

    # rearrange the returned combinedphotref filename
    combinedphotref = combinedphotref[1]

    if not photref_reformedfovcat:

        # find the fovcat file for the field, ccd, projectid, photreftype combo
        # photreftype = 'oneframe' -> default field-gri.catalog
        # photreftype = 'onehour' -> default field-gri-18.0.catalog
        # photreftype = 'onenight' -> default field-gri-20.0.catalog

        fovcat_template = '{field}{bandspec}{magspec}.catalog'

        if photreftype == 'oneframe':
            photref_reformedfovcatpath = os.path.join(
                fovcatdir,
                fovcat_template.format(
                    field=masterphotrefinfo['field'],
                    bandspec='-gri',
                    magspec=''
                    )
                )
        elif photreftype == 'onehour':
            photref_reformedfovcatpath = os.path.join(
                fovcatdir,
                fovcat_template.format(
                    field=masterphotrefinfo['field'],
                    bandspec='-gri',
                    magspec='-18.0'
                    )
                )
        elif photreftype == 'onenight':
            photref_reformedfovcatpath = os.path.join(
                fovcatdir,
                fovcat_template.format(
                    field=masterphotrefinfo['field'],
                    bandspec='-gri',
                    magspec='-20.0'
                    )
                )
        else:
            print('ERR! %sZ: unknown photreftype: %s specified '
                  'can\'t continue...' %
                  (datetime.utcnow().isoformat(), photreftype))
            return

    else:
        photref_reformedfovcatpath = photref_reformedfovcat

    if not os.path.exists(photref_reformedfovcatpath):
        print('ERR! %sZ: no FOV catalog available '
              'for field %s, photreftype %s, '
              'can\'t do photometry on combinedphotref %s' %
              (datetime.utcnow().isoformat(),
               masterphotref, photreftype, combinedphotref))
        return


    # run photometry on the combinedphotref and generate a cmrawphot file. this
    # produces the base photometry values that we'll be diffing from those
    # found in the difference images to get difference magnitudes.
    # if extractsources==False, a placeholder fistar file with SDK values is
    # nonetheless generated, to be used for photometric reference frame
    # statistical bookkeeping.
    cphotref_photometry = ism.photometry_on_combined_photref(
        combinedphotref,
        photref_reformedfovcatpath,
        masterphotrefinfo['ccd'],
        ccdgain=ccdgain,
        zeropoint=zeropoint,
        ccdexptime=ccdexptime,
        extractsources=extractsources,
        apertures=apertures,
        framewidth=framewidth,
        searchradius=searchradius,
        photreffluxthreshold=photreffluxthreshold,
        observatory=observatory
    )

    if not (cphotref_photometry and
            cphotref_photometry[1] and
            os.path.exists(cphotref_photometry[1])):
        print('ERR! %sZ: photometry failed for combinedphotref %s '
              'can\'t continue...' %
              (datetime.utcnow().isoformat(), combinedphotref))
        return

    # update the cache photref selection-info.pkl.gz file
    combinedphotrefinfo = {
        'reftype':photreftype,
        'frame':combinedphotref,
        'jpeg':combinedphotref.replace(
            '.fits', '.jpg').replace('proj', 'JPEG-COMBINED-proj'),
        'cmrawphot':cphotref_photometry[1],
        'regfile':regfpath,
        'combinemethod':combinemethod,
        'kernelspec':kernelspec,
        'phottype':'re-extracted' if extractsources else 'cat-projected',
        'photaps':apertures,
        'fovcat':photref_reformedfovcatpath,
    }
    photrefinfo['combinedphotref'] = combinedphotrefinfo

    cachekey = photrefinfo['cachekey']
    cachedir = os.path.join(FRAMEINFOCACHEDIR,'TM-photref-%s' % cachekey)
    cacheinfofile = os.path.join(cachedir, 'selection-info.pkl.gz')

    with gzip.open(cacheinfofile, 'wb') as outfd:
        print('%sZ: combined photref JPEG: %s, photrefinfo updated: %s' %
              (datetime.utcnow().isoformat(),
               photrefinfo['combinedphotref']['jpeg'],
               cacheinfofile))
        pickle.dump(photrefinfo, outfd, pickle.HIGHEST_PROTOCOL)


    # update the TM-refinfo.sqlite database, or the psql database, as the user
    # decided.

    # first, get the frame info from the combinedphotref
    combinedphotref_fistar = combinedphotref.replace('.fits','.fistar')
    if not os.path.exists(combinedphotref_fistar):
        print('WRN! %sZ: did not find %s.' %
              (datetime.utcnow().isoformat(), combinedphotref_fistar)
             )
        print('It is needed for SDK values which are used to so making it '
             )
        _ = ap.extract_frame_sources(fits, None,
                                     fluxthreshold=photreffluxthreshold,
                                     ccdgain=ccdgain, zeropoint=zeropoint,
                                     exptime=ccdexptime)

    _, photref_frameinfo = get_frame_info(combinedphotref)

    if not photref_frameinfo:
        print('ERR! %sZ: could not extract frame info from combinedphotref %s' %
              (datetime.utcnow().isoformat(), combinedphotref))
        return

    if dbtype == 'sqlite':
        db = sqlite3.connect(
            refinfo,
            detect_types=sqlite3.PARSE_DECLTYPES|sqlite3.PARSE_COLNAMES
        )
        query = ("insert into photrefs ("
                 "field, projectid, camera, ccd, photreftype, isactive, unixtime, "
                 "framepath, jpegpath, "
                 "convolvetarget, convolveregpath, cmrawphotpath, "
                 "target_zenithdist, target_moondist, target_moonelev, "
                 "target_moonphase, target_hourangle, target_ndet, "
                 "target_medmagerr, target_magerrmad, target_medsrcbgv, "
                 "target_stdsrcbgv, target_medsval, target_meddval, "
                 "photrefinfo"
                 ") values ("
                 "?, ?, ?, ?, ?, ?, ?, "
                 "?, ?, "
                 "?, ?, ?, "
                 "?, ?, ?, "
                 "?, ?, ?, "
                 "?, ?, ?, "
                 "?, ?, ?, "
                 "?"
                 ")")

    elif dbtype == 'postgres':
        db = pg.connect(user=PGUSER,
                        password=PGPASSWORD,
                        database=PGDATABASE,
                        host=PGHOST)
        query = ("insert into photrefs ("
                 "field, projectid, camera, ccd, photreftype, isactive, unixtime, "
                 "framepath, jpegpath, "
                 "convolvetarget, convolveregpath, cmrawphotpath, "
                 "target_zenithdist, target_moondist, target_moonelev, "
                 "target_moonphase, target_hourangle, target_ndet, "
                 "target_medmagerr, target_magerrmad, target_medsrcbgv, "
                 "target_stdsrcbgv, target_medsval, target_meddval, "
                 "photrefinfo"
                 ") values ("
                 "%s, %s, %s, %s, %s, %s, %s, "
                 "%s, %s, "
                 "%s, %s, %s, "
                 "%s, %s, %s, "
                 "%s, %s, %s, "
                 "%s, %s, %s, "
                 "%s, %s, %s, "
                 "%s"
                 ")")

    params = (
        masterphotrefinfo['field'],
        masterphotrefinfo['projectid'],
        masterphotrefinfo['cam'],
        masterphotrefinfo['ccd'],
        photreftype,
        1 if makeactive else 0,
        time.time(),

        photrefinfo['combinedphotref']['frame'],
        photrefinfo['combinedphotref']['jpeg'],

        masterphotref,
        photrefinfo['combinedphotref']['regfile'],
        photrefinfo['combinedphotref']['cmrawphot'],

        photref_frameinfo['zenithdist'],
        photref_frameinfo['moondist'],
        photref_frameinfo['moonelev'],

        photref_frameinfo['moonphase'],
        photref_frameinfo['hourangle'],
        photref_frameinfo['ngoodobjects'],

        photref_frameinfo['medmagerr'],
        photref_frameinfo['magerrmad'],
        photref_frameinfo['medsrcbgv'],

        photref_frameinfo['stdsrcbgv'],
        photref_frameinfo['medsval'],
        photref_frameinfo['meddval'],

        json.dumps(photrefinfo['combinedphotref'],ensure_ascii=True)
    )


    try:

        cur = db.cursor()
        cur.execute(query, params)
        db.commit()

        print('%sZ: will use combinedphotref %s for '
              'field %s, cam %s, ccd %s, project id %s, database updated.' %
              (datetime.utcnow().isoformat(),
               combinedphotref,
               masterphotrefinfo['field'],
               masterphotrefinfo['cam'],
               masterphotrefinfo['ccd'],
               masterphotrefinfo['projectid']))

    except Exception as e:

        print('ERR! %sZ: could not update refinfo DB! error was: %s' %
              (datetime.utcnow().isoformat(), e))
        db.rollback()

    db.close()

    # return the updated photrefinfo dict
    return photrefinfo



def get_combined_photref(projectid,
                         field,
                         ccd,
                         photreftype,
                         dbtype='postgres',
                         refinfo=REFINFO,
                         camera=0):
    """
    This gets the combined photref for the given combo of projid, field, ccd.

    Used for the convsubphot functions below.

    dbtype: 'postgres' or 'sqlite'. By default, 'postgres'.
    """

    assert (dbtype == 'postgres') or (dbtype == 'sqlite')

    if dbtype == 'sqlite':
        db = sqlite3.connect(
            refinfo,
            detect_types=sqlite3.PARSE_DECLTYPES|sqlite3.PARSE_COLNAMES
        )
        query = (
            'select field,projectid,ccd,photreftype,unixtime,'
            'framepath,jpegpath,convolvetarget,convolveregpath,'
            'cmrawphotpath,target_zenithdist,target_moondist,'
            'target_moonelev,target_moonphase,target_hourangle,'
            'target_ndet,target_medmagerr,target_magerrmad,'
            'target_medsrcbgv,target_stdsrcbgv,target_medsval,'
            'target_meddval,photrefinfo from photrefs where '
            '(isactive = 1) and '
            '(projectid = ?) and '
            '(ccd = ?) and '
            '(field = ?) and '
            '(photreftype = ?)'
        )

    elif dbtype == 'postgres':
        db = pg.connect(user=PGUSER,
                        password=PGPASSWORD,
                        database=PGDATABASE,
                        host=PGHOST)
        query = (
            'select field,projectid,camera,ccd,photreftype,unixtime,'
            'framepath,jpegpath,convolvetarget,convolveregpath,'
            'cmrawphotpath,target_zenithdist,target_moondist,'
            'target_moonelev,target_moonphase,target_hourangle,'
            'target_ndet,target_medmagerr,target_magerrmad,'
            'target_medsrcbgv,target_stdsrcbgv,target_medsval,'
            'target_meddval,photrefinfo from photrefs where '
            '(isactive = 1) and '
            '(projectid = %s) and '
            '(camera = %s) and '
            '(ccd = %s) and '
            '(field = %s) and '
            '(photreftype = %s)'
        )

    params = (projectid, camera, ccd, field, photreftype)
    cur = db.cursor()

    try:

        cur.execute(query, params)
        rows = cur.fetchone()

        if rows is None:
            print('ERR! %sZ: No combinedphotref in database for '
                  'projectid = %s, camera = %s, ccd = %s, field = %s, '
                  'photreftype = %s' %
                  (datetime.utcnow().isoformat(), projectid,
                   camera, ccd, field, photreftype))
            db.close()
            return None

        cphotref = {x:y for (x,y) in zip(('field','projectid','camera','ccd',
                                          'photreftype','unixtime',
                                          'framepath','jpegpath',
                                          'convolvetarget','convolveregpath',
                                          'cmrawphotpath',
                                          'target_zenithdist',
                                          'target_moondist',
                                          'target_moonelev',
                                          'target_moonphase',
                                          'target_hourangle',
                                          'target_ndet',
                                          'target_medmagerr',
                                          'target_magerrmad',
                                          'target_medsrcbgv',
                                          'target_stdsrcbgv',
                                          'target_medsval',
                                          'target_meddval',
                                          'photrefinfo'),rows)}

        if not type(cphotref['photrefinfo']) == dict:
            # load the JSON string for photrefinfo. NB postgres does this
            # automatically.
            cphotref['photrefinfo'] = json.loads(cphotref['photrefinfo'])

        returnval = cphotref

    except Exception as e:

        print('ERR! %sZ: could not get combinedphotref info '
              'from DB! error was: %s' %
              (datetime.utcnow().isoformat(), e))
        returnval = None

        raise

    db.close()
    return returnval



#######################
## IMAGE SUBTRACTION ##
#######################

def xtrnsfits_convsub_worker(task, **kwargs):
    """This is a parallel worker for framelist_convsub_photref below.

    task[0] = xtrnsfits file
    task[1] = photreftype to use <"oneframe"|"onehour"|"onenight">
    task[2] = outdir
    task[3] = kernelspec
    task[4] = reversesubtract boolean
    task[5] = refinfo
    task[6] = observatory
    task[7] = fieldinfo (if observatory is tess, otherwise None)

    This only does convolution and subtraction. Finding new objects is handled
    by another function in transients.py, and doing photometry on the subtracted
    frames is handled by convsubfits_photometry_worker below.
    """

    (frame, photreftype, outdir,
     kernelspec, reversesubtract, refinfo, observatory, fieldinfo) = task

    try:

        # first, figure out the input frame's projid, field, and ccd
        if observatory=='hatpi':
            if fieldinfo is None:
                frameelems = get_header_keyword_list(frame, ['object', 'projid'])
                felems = FRAMEREGEX.findall(os.path.basename(frame))
                field, ccd, projectid = (frameelems['object'], int(felems[0][2]),
                                         frameelems['projid'])
                camera = 0
            else:
                field, ccd, projectid, camera = (fieldinfo['field'],
                                                 fieldinfo['ccd'],
                                                 fieldinfo['projectid'],
                                                 fieldinfo['camera'])
        elif observatory=='tess':
            camera = fieldinfo['camera']
            field = fieldinfo['field']
            projectid = fieldinfo['projectid']
            ccd = fieldinfo['ccd']

        # then, find the associated combined photref frame, regfile, cmrawphot
        cphotref = get_combined_photref(projectid, field, ccd, photreftype,
                                        refinfo=refinfo, camera=camera)
        cphotref_frame = cphotref['framepath']
        cphotref_reg = cphotref['convolveregpath']
        cphotref_cmrawphot = cphotref['cmrawphotpath']

        # do the subtraction (take care of reversesubtract here)
        _, convsub = ism.subframe_convolution_worker(
            (frame, cphotref_frame, cphotref_reg,
             kernelspec, outdir, reversesubtract, photreftype),
            **kwargs
        )

        if not (convsub and os.path.exists(convsub)):
            print('ERR! %sZ: convolution and subtraction failed on frame %s' %
                  (datetime.utcnow().isoformat(), frame))
            return frame, None

        else:

            return frame, convsub

    except Exception as e:

        print('ERR! %sZ: could not do convsubphot on frame %s, error was: %s' %
              (datetime.utcnow().isoformat(), frame, e))

        return frame, None



def parallel_xtrnsfits_convsub(xtrnsfits,
                               photreftype,
                               fitsdir=sv.REDPATH,
                               fitsglob=sv.LOCAL_GLOBPATTERN,
                               observatory='hatpi',
                               fieldinfo=None,
                               overwrite=False,
                               outdir=None,
                               refinfo=REFINFO,
                               reversesubtract=True,
                               kernelspec='b/4;i/4;d=4/4',
                               nworkers=16,
                               maxworkertasks=1000,
                               colorscheme=None):
    """
    This convolves, and subtracts all FITS files in the xtrnsfits list.
    """

    # first, check if the convolved, subtracted frames already exist. if so,
    # and overwrite == False, then do not run them.

    existingcsframes = glob.glob(os.path.join(
        fitsdir, '[r|n]sub-????????-'+fitsglob.replace('.fits','-xtrns.fits')))

    if len(existingcsframes) > 0 and not overwrite:

        requested = list(map(os.path.basename, xtrnsfits))
        alreadyexists = list(map(os.path.basename, existingcsframes))

        # use lazy matching to substitute out the hash string
        alreadyexists = [re.sub('[r|n]sub-.*?-','',ae) for ae in alreadyexists]

        setdiff = np.setdiff1d(requested, alreadyexists)

        if len(setdiff) == 0:

            print('WRN! %sZ: every requested frame already found to exist.' %
                  (datetime.utcnow().isoformat(),))
            print('WRN! %sZ: skipping convolution & subtraction step.' %
                  (datetime.utcnow().isoformat(),))
            return

        else:

            xtrnsfits = [fitsdir+sd for sd in setdiff]

    tasks = [(x, photreftype, outdir, kernelspec,
              reversesubtract, refinfo, observatory, fieldinfo)
             for x in xtrnsfits if os.path.exists(x)]

    print('%sZ: %s files to convolve and subtract' %
          (datetime.utcnow().isoformat(), len(tasks)))

    if len(tasks) > 0:

        pool = mp.Pool(nworkers,maxtasksperchild=maxworkertasks)

        # fire up the pool of workers
        kwargs = {'colorscheme':colorscheme}
        results = pool.map(
            partial(xtrnsfits_convsub_worker, **kwargs), tasks)

        # wait for the processes to complete work
        pool.close()
        pool.join()

        return {x:y for (x,y) in results}

    else:

        print('ERR! %sZ: none of the files specified exist, bailing out...' %
              (datetime.utcnow().isoformat(),))
        return



#########################################
## PHOTOMETRY ON THE SUBTRACTED FRAMES ##
#########################################

def convsubfits_staticphot_worker(task):
    """
    This does subtracted frame photometry on already-known objects from the
    photref.

    task[0] = subframe
    task[1] = photreftype
    task[2] = kernelspec
    task[3] = lcapertures
    task[4] = disjointradius
    task[5] = outdir
    task[6] = refinfo
    task[7] = observatory
    task[8] = fieldinfo
    task[9] = photparams

    currently produces iphot files.

    TODO: should this write to the database?
    """

    (subframe, photreftype, kernelspec,
     lcapertures, disjrad, outdir, refinfo,
     observatory, fieldinfo, photparams) = task

    try:

        # generate the convsubfits hash
        convsubhash = ism.get_convsubfits_hash(
            photreftype,
            ('reverse' if os.path.basename(subframe).startswith('rsub')
             else 'normal'),
            kernelspec
        )

        if observatory=='hatpi':
            frameinfo = FRAMEREGEX.findall(os.path.basename(subframe))
            if fieldinfo is None:
                # first, figure out the input frame's projid, field, and ccd
                frameelems = get_header_keyword_list(subframe, ['object', 'projid'])
                field, ccd, projectid = (frameelems['object'], int(frameinfo[0][2]),
                                         frameelems['projid'])
                camera = 0
            else:
                field = fieldinfo['field']
                ccd = fieldinfo['ccd']
                projectid = fieldinfo['projectid']
                camera = fieldinfo['camera']

        elif observatory=='tess':
            field = fieldinfo['field']
            ccd = fieldinfo['ccd']
            projectid = fieldinfo['projectid']
            camera = fieldinfo['camera']

        # then, find the associated combined photref frame, regfile, cmrawphot
        cphotref = get_combined_photref(projectid, field, ccd, photreftype,
                                        refinfo=refinfo, camera=camera)
        cphotref_frame = cphotref['framepath']
        cphotref_reg = cphotref['convolveregpath']
        cphotref_cmrawphot = cphotref['cmrawphotpath']

        # find matching kernel, itrans, and xysdk files for each subtracted
        # frame

        photrefbit = (
            'rsub' if os.path.basename(subframe).startswith('rsub') else 'nsub'
        )

        if observatory=='hatpi':

            kernelf = '%s-%s-%s-%s_%s-xtrns.fits-kernel' % (photrefbit,
                                                            convsubhash,
                                                            frameinfo[0][0],
                                                            frameinfo[0][1],
                                                            frameinfo[0][2])
            kernel = os.path.abspath(os.path.join(os.path.dirname(subframe),kernelf))

            itransf = '%s-%s_%s.itrans' % (frameinfo[0][0],
                                           frameinfo[0][1],
                                           frameinfo[0][2])
            itrans = os.path.abspath(os.path.join(os.path.dirname(subframe),itransf))

            xysdkf = '%s-%s_%s.xysdk' % (frameinfo[0][0],
                                         frameinfo[0][1],
                                         frameinfo[0][2])
            xysdk = os.path.abspath(os.path.join(os.path.dirname(subframe),xysdkf))

        if observatory=='tess':

            namesub = re.findall('tess20.*?-[0-9][0-9][0-9][0-9]_cal_img_bkgdsub', subframe)
            if not len(namesub) == 1:
                raise AssertionError(
                    'expected only one subframe, got {:s}'.
                    format(repr(namesub)))
            namesub = namesub[0]

            kernelf = '%s-%s-%s-xtrns.fits-kernel' % (photrefbit, convsubhash,
                                                      namesub)
            kernel = os.path.abspath(os.path.join(os.path.dirname(subframe),kernelf))

            itransf = '%s.itrans' % (namesub)
            itrans = os.path.abspath(os.path.join(os.path.dirname(subframe),itransf))

            xysdkf = '%s.xysdk' % (namesub)
            xysdk = os.path.abspath(os.path.join(os.path.dirname(subframe),xysdkf))

        # write the photometry file to /dev/shm by default
        # if outdir is None:
        #     outdir = '/dev/shm'

        _, subphot = ism.subframe_photometry_worker(
            (subframe, cphotref_cmrawphot, disjrad,
             kernel, itrans, xysdk, outdir,
             photreftype, kernelspec, lcapertures, observatory, photparams)
        )

        if subphot and os.path.exists(subphot):

            print('%sZ: CONVSUBPHOT (STATIC) OK: '
                  'subtracted frame %s, photometry file %s' %
                  (datetime.utcnow().isoformat(), subframe, subphot))

            return subframe, subphot

        else:

            print('%sZ: CONVSUBPHOT (STATIC) FAILED: subtracted frame %s' %
                  (datetime.utcnow().isoformat(), subframe))

            return subframe, None


    except Exception as e:

        message = ('could not do CONVSUBPHOT (STATIC) for %s, '
                   'exception follows' % subframe)
        print('EXC! %sZ: %s\n%s' %
               (datetime.utcnow().isoformat(), message, format_exc()) )

        return subframe, None



def parallel_convsubfits_staticphot(
        subfitslist,
        fitsdir=sv.REDPATH,
        fitsglob=sv.LOCAL_GLOBPATTERN,
        photreftype='oneframe',
        kernelspec='b/4;i/4;d=4/4',
        lcapertures='1.95:7.0:6.0,2.45:7.0:6.0,2.95:7.0:6.0',
        photdisjointradius=2,
        outdir=None,
        refinfo=REFINFO,
        nworkers=16,
        maxworkertasks=1000,
        observatory='hatpi',
        fieldinfo=None,
        overwrite=False,
        photparams=None):
    """
    This does static object photometry on the all subtracted FITS in
    subfitslist.
    """

    # check if the convolved, subtracted frames already have photometry. if so,
    # and overwrite == False, then do not re-run photometry.

    existingiphot = glob.glob(os.path.join(
        fitsdir,'[r|n]sub-????????-'+ fitsglob.replace('.fits','.iphot')))

    if len(existingiphot) > 0 and not overwrite:

        requested = list(map(os.path.basename, subfitslist))
        alreadyexists = list(map(os.path.basename, existingiphot))

        # substitute out the hash string
        alreadyexists = [re.sub('[r|n]sub-.*?-','',ae).replace('.iphot','') for
                         ae in alreadyexists]
        requested = [re.sub('[r|n]sub-.*?-','',r).replace('-xtrns.fits','') for
                     r in requested]

        setdiff = np.setdiff1d(requested, alreadyexists)

        if len(setdiff) == 0:
            print('WRN! %sZ: photometry already done on requested frames.' %
                  (datetime.utcnow().isoformat(),))
            return

        else:
            subfitslist = [fitsdir+sd+'.iphot' for sd in setdiff]

    tasks = [(x, photreftype, kernelspec, lcapertures, photdisjointradius,
              outdir, refinfo, observatory, fieldinfo, photparams)
             for x in subfitslist if os.path.exists(x)]

    if len(tasks) > 0:

        pool = mp.Pool(nworkers,maxtasksperchild=maxworkertasks)

        # fire up the pool of workers
        results = pool.map(convsubfits_staticphot_worker, tasks)

        # wait for the processes to complete work
        pool.close()
        pool.join()

        return {x:y for (x,y) in results}

    else:

        print('ERR! {:s}Z:'.format(datetime.utcnow().isoformat()) + ' the '+
              'files that reached convsubfits_staticphot_worker do not exist.'+
              ' bailing out...' )
        return 42



##########################################
## SQLITE3 STYLE PHOT INDEX DB IN PGSQL ##
##########################################

PHOT_SELECT_QUERY = ("select rjd, framekey, photline from "
                     "photindex_iphots where objectid = %s order by rjd")
CSTORE_SELECT_QUERY = ("select rjd, framekey, photline from "
                       "iphots_cstore where objectid = %s order by rjd")


def insert_phots_into_database(framedir,
                               frameglob='rsub-*-xtrns.fits',
                               photdir=None,
                               photglob='rsub-*-%s.iphot',
                               maxframes=None,
                               overwrite=False,
                               database=None):
    """
    This makes photometry index rows in the postgresql database.  Intended for
    use when the sqlite3 databases get out of hand.
    """

    # open a database connection
    if database:
        cursor = database.cursor()
        closedb = False
    else:
        database = pg.connect(user=PGUSER,
                              password=PGPASSWORD,
                              database=PGDATABASE,
                              host=PGHOST)
        cursor = database.cursor()
        closedb = True


    # first, figure out the directories
    if not photdir:
        photdir = framedir


    # start work here
    try:

        if isinstance(framedir, list):
            framelist = framedir
        else:
            # first, find all the frames
            framelist = glob.glob(os.path.join(os.path.abspath(framedir),
                                               frameglob))

        # restrict to maxframes max frames
        if maxframes:
            framelist = framelist[:maxframes]


        # turn off table logging and drop indexes for speed
        cursor.execute('drop index if exists photindex_iphots_rjd_idx')
        cursor.execute('drop index if exists photindex_iphots_objectid_idx')

        starttime = time.time()

        # go through all the frames
        for ix, frame in enumerate(framelist):

            print('%sZ: inserting %d frame %s into pg database' %
                  (datetime.utcnow().isoformat(), ix, frame))

            # generate the names of the associated phot and sourcelist files
            frameinfo = FRAMEREGEX.findall(os.path.basename(frame))
            framekey = '%s-%s_%s' % (frameinfo[0][0],
                                     frameinfo[0][1],
                                     frameinfo[0][2])

            photsearch = photglob % ('%s-%s_%s' % (frameinfo[0][0],
                                                   frameinfo[0][1],
                                                   frameinfo[0][2]))

            originalframe = '%s-%s_%s.fits' % (frameinfo[0][0],
                                               frameinfo[0][1],
                                               frameinfo[0][2])

            photmatch = glob.glob(os.path.join(os.path.abspath(photdir),
                                               photsearch))
            originalframe = os.path.join(os.path.abspath(framedir),
                                         originalframe)

            # check these files exist, and populate the dict if they do
            if (photmatch and os.path.exists(photmatch[0])
                and os.path.exists(originalframe)):

                phot = photmatch[0]

                # get the JD from the FITS file.

                # NOTE: this is the ORIGINAL FITS frame, since the subtracted
                # one contains some weird JD header (probably inherited from the
                # photref frame)
                framerjd = get_header_keyword(originalframe, 'JD')

                # now get the phot file and read it
                photf = open(phot, 'rb')
                photo = StringIO()

                for line in photf:
                    hatid = line.split()[0]
                    photo.write('%.5f,%s,%s,%s' % (framerjd,
                                                   hatid,
                                                   framekey,
                                                   line))
                photf.close()
                photo.seek(0)


                # do a fast insert using pg's copy protocol
                cursor.copy_from(photo,'photindex_iphots',sep=',')
                photo.close()

            # if some associated files don't exist for this frame, ignore it
            else:

                print('WRN! %sZ: ignoring frame %s, '
                      'photometry for this frame is not available!' %
                      (datetime.utcnow().isoformat(), frame))

        # now we're all done with frame inserts

        # regenerate the indexes and reset table logging for durability
        print('%sZ: recreating indexes' % (datetime.utcnow().isoformat()))
        cursor.execute('create index on photindex_iphots(rjd)')
        cursor.execute('create index on photindex_iphots(objectid)')
        cursor.execute('analyze photindex_iphots')

        # commit the transaction
        database.commit()
        print('%sZ: done, time taken: %.2f minutes' %
              (datetime.utcnow().isoformat(), (time.time() - starttime)/60.0))

        returnval = (framedir, True)

    # catch the overwrite = False scenario
    except pg.IntegrityError as e:

        database.rollback()

        message = ('failed to insert photometry from %s '
                   'into DB because some of it exists already '
                   'and overwrite = False'
                   % framedir)
        print('EXC! %sZ: %s\n%s' %
               (datetime.utcnow().isoformat(), message, format_exc()) )
        returnval = (framedir, False)


    # if everything goes wrong, exit cleanly
    except Exception as e:

        database.rollback()

        message = 'failed to insert photometry from %s into DB' % framedir
        print('EXC! %sZ: %s\nexception was: %s' %
               (datetime.utcnow().isoformat(),
                message, format_exc()) )
        returnval = (framedir, False)


    finally:

        cursor.close()
        if closedb:
            database.close()

    return returnval



def insert_phots_into_cstore(framedir,
                             frameglob='rsub-*-xtrns.fits',
                             photdir=None,
                             photglob='rsub-*-%s.iphot',
                             maxframes=None,
                             overwrite=False,
                             database=None):
    """
    This makes photometry index rows in the postgresql database. This was an
    attempt to use the postgres column store extension to speed up ingestion of
    iphots. It did not speed it up.
    """

    # open a database connection
    if database:
        cursor = database.cursor()
        closedb = False
    else:
        database = pg.connect(user=PGUSER,
                              password=PGPASSWORD,
                              database=PGDATABASE,
                              host=PGHOST)
        cursor = database.cursor()
        closedb = True


    # first, figure out the directories
    if not photdir:
        photdir = framedir


    # start work here
    try:

        if isinstance(framedir, list):
            framelist = framedir
        else:
            # first, find all the frames
            framelist = glob.glob(os.path.join(os.path.abspath(framedir),
                                               frameglob))

        # restrict to maxframes max frames
        if maxframes:
            framelist = framelist[:maxframes]


        starttime = time.time()

        # go through all the frames
        for frame in framelist:

            print('%sZ: working on frame %s' %
                  (datetime.utcnow().isoformat(), frame))

            # generate the names of the associated phot and sourcelist files
            frameinfo = FRAMEREGEX.findall(os.path.basename(frame))
            framekey = '%s-%s_%s' % (frameinfo[0][0],
                                     frameinfo[0][1],
                                     frameinfo[0][2])

            photsearch = photglob % ('%s-%s_%s' % (frameinfo[0][0],
                                                   frameinfo[0][1],
                                                   frameinfo[0][2]))

            originalframe = '%s-%s_%s.fits' % (frameinfo[0][0],
                                               frameinfo[0][1],
                                               frameinfo[0][2])

            photmatch = glob.glob(os.path.join(os.path.abspath(photdir),
                                               photsearch))
            originalframe = os.path.join(os.path.abspath(framedir),
                                         originalframe)

            # check these files exist, and populate the dict if they do
            if (photmatch and os.path.exists(photmatch[0])
                and os.path.exists(originalframe)):

                phot = photmatch[0]

                # get the JD from the FITS file.

                # NOTE: this is the ORIGINAL FITS frame, since the subtracted
                # one contains some weird JD header (probably inherited from the
                # photref frame)
                framerjd = get_header_keyword(originalframe, 'JD')

                # now get the phot file and read it
                photf = open(phot, 'rb')
                photo = StringIO()

                # write to the output cstringio to generate CSVs in the format
                # we want
                for line in photf:
                    hatid = line.split()[0]
                    photo.write('%.5f,%s,%s,%s' % (framerjd,
                                                   hatid,
                                                   framekey,
                                                   line))
                photf.close()
                photo.seek(0)


                # do a fast insert using pg's copy protocol
                cursor.copy_from(photo,'iphots_cstore',sep=',')
                photo.close()

            # if some associated files don't exist for this frame, ignore it
            else:

                print('WRN! %sZ: ignoring frame %s, '
                      'photometry for this frame is not available!' %
                      (datetime.utcnow().isoformat(), frame))

        # now we're all done with frame inserts
        cursor.execute('analyze iphots_cstore')

        # commit the transaction
        database.commit()
        print('%sZ: done, time taken: %.2f minutes' %
              (datetime.utcnow().isoformat(), (time.time() - starttime)/60.0))

        returnval = (framedir, True)

    # catch the overwrite = False scenario
    except pg.IntegrityError as e:

        database.rollback()

        message = ('failed to insert photometry from %s '
                   'into DB because some of it exists already '
                   'and overwrite = False'
                   % framedir)
        print('EXC! %sZ: %s\n%s' %
               (datetime.utcnow().isoformat(), message, format_exc()) )
        returnval = (framedir, False)


    # if everything goes wrong, exit cleanly
    except Exception as e:

        database.rollback()

        message = 'failed to insert photometry from %s into DB' % framedir
        print('EXC! %sZ: %s\nexception was: %s' %
               (datetime.utcnow().isoformat(),
                message, format_exc()) )
        returnval = (framedir, False)


    finally:

        cursor.close()
        if closedb:
            database.close()

    return returnval



def cstore_collect_imagesubphot_lightcurve(
        hatid,
        outdir,
        skipcollected=True,
        mindetections=50,
        database=None):
    """
    This collects an ISM LC using the cstore tables in Postgres.  This makes
    photometry index rows in the postgresql database. This was an attempt to
    use the postgres column store extension to speed up ingestion of iphots. It
    did not speed it up.
    """

    # prepare the output file
    outfile = os.path.join(os.path.abspath(outdir), '%s.ilc' % hatid)

    # if the file already exists and skipcollected is True, then return
    # that file instead of processing any further
    if os.path.exists(outfile) and skipcollected:

        print('WRN! %sZ: object %s LC already exists, '
              'not overwriting: %s' %
              (datetime.utcnow().isoformat(), hatid, outfile))

        return hatid, outfile


    # open a database connection otherwise
    if database:
        cursor = database.cursor()
        closedb = False
    else:
        database = pg.connect(user=PGUSER,
                              password=PGPASSWORD,
                              database=PGDATABASE,
                              host=PGHOST)
        # this is a readonly query so we don't need a transaction
        database.autocommit = True
        cursor = database.cursor()
        closedb = True

    # start the collection process
    try:

        # find the photometry in the database for this hatid
        starttime = time.time()
        cursor.execute(CSTORE_SELECT_QUERY, (hatid,))
        rows = cursor.fetchall()
        print('lookup complete in %.2f seconds' % (time.time() - starttime))

        # make sure we have enough rows to make it worth our while
        if rows and len(rows) >= mindetections:

            outf = open(outfile, 'wb')

            # go through the phots and sourcelists, picking out the
            # timeseries information for this hatid
            for row in rows:

                # unpack the row to get our values
                framerjd, framekey, photline = row
                out_line = '%s %s %s\n' % (framerjd, framekey, photline)
                outf.write(out_line.encode('utf-8'))

            # close the output LC once we're done with it
            outf.close()

            print('%sZ: object %s -> %s' %
                  (datetime.utcnow().isoformat(), hatid, outfile))

            # this is the return val
            returnval = (hatid, outfile)

        # if we don't have enough detections, ignore this light curve
        else:

            print('ERR! %sZ: object %s: %s dets < %s mindetections,'
                  ' ignoring...' %
                  (datetime.utcnow().isoformat(), hatid,
                   len(rows), mindetections))
            returnval = (hatid, None)

    # if everything goes wrong, exit cleanly
    except Exception as e:

        database.rollback()

        message = 'failed to get photometry for %s from DB' % hatid
        print('EXC! %sZ: %s\nexception was: %s' %
               (datetime.utcnow().isoformat(),
                message, format_exc()) )
        returnval = (hatid, None)

    finally:

        cursor.close()
        if closedb:
            database.close()

    return returnval



def dbphot_collect_imagesubphot_lightcurve(hatid,
                                           outdir,
                                           skipcollected=True,
                                           mindetections=50,
                                           database=None):
    """
    This collects an ISM LC using the photindex info in Postgres.
    """

    # prepare the output file
    outfile = os.path.join(os.path.abspath(outdir), '%s.ilc' % hatid)

    # if the file already exists and skipcollected is True, then return
    # that file instead of processing any further
    if os.path.exists(outfile) and skipcollected:

        print('WRN! %sZ: object %s LC already exists, '
              'not overwriting: %s' %
              (datetime.utcnow().isoformat(), hatid, outfile))

        return hatid, outfile


    # open a database connection otherwise
    if database:
        cursor = database.cursor()
        closedb = False
    else:
        database = pg.connect(user=PGUSER,
                              password=PGPASSWORD,
                              database=PGDATABASE,
                              host=PGHOST)
        # this is a readonly query so we don't need a transaction
        database.autocommit = True
        cursor = database.cursor()
        closedb = True

    # start the collection process
    try:

        # find the photometry in the database for this hatid
        starttime = time.time()
        cursor.execute(PHOT_SELECT_QUERY, (hatid,))
        rows = cursor.fetchall()
        print('lookup complete in %.2f seconds' % (time.time() - starttime))

        # make sure we have enough rows to make it worth our while
        if rows and len(rows) >= mindetections:

            outf = open(outfile, 'wb')

            # go through the phots and sourcelists, picking out the
            # timeseries information for this hatid
            for row in rows:

                try:

                    # unpack the row to get our values
                    framerjd, phot, photline = row

                    # generate the framekey
                    rstfc_elems = FRAMEREGEX.findall(
                        os.path.basename(phot)
                    )
                    rstfc = '%s-%s_%s' % (rstfc_elems[0])
                    out_line = '%s %s %s\n' % (framerjd, rstfc, photline)
                    outf.write(out_line.encode('utf-8'))

                # if this frame isn't available, ignore it
                except Exception as e:

                    print('WRN! %sZ: phot %s isn\'t available (error: %s)'
                          ', skipping...' %
                          (datetime.utcnow().isoformat(), phot, e))
                    continue

            # close the output LC once we're done with it
            outf.close()

            print('%sZ: object %s -> %s' %
                  (datetime.utcnow().isoformat(), hatid, outfile))

            # this is the return val
            returnval = (hatid, outfile)

        # if we don't have enough detections, ignore this light curve
        else:

            print('ERR! %sZ: object %s: %s dets < %s mindetections,'
                  ' ignoring...' %
                  (datetime.utcnow().isoformat(), hatid,
                   len(rows), mindetections))
            returnval = (hatid, None)

    # if everything goes wrong, exit cleanly
    except Exception as e:

        database.rollback()

        message = 'failed to get photometry for %s from DB' % hatid
        print('EXC! %sZ: %s\nexception was: %s' %
               (datetime.utcnow().isoformat(),
                message, format_exc()) )
        returnval = (hatid, None)

    finally:

        cursor.close()
        if closedb:
            database.close()

    return returnval



def get_hatidlist_from_cmrawphot(projectid, field, ccd, photreftype,
                                 refinfo=REFINFO):
    """
    This gets the hatidlist from the cmrawphot of a combined photref.
    """

    cphotref = get_combined_photref(projectid, field, ccd, photreftype,
                                    refinfo=refinfo)

    cmrawphot = cphotref['cmrawphotpath']

    if os.path.exists(cmrawphot):

        hatidlist = []

        with open(cmrawphot,'rb') as infd:
            for line in infd:
                if not line.startswith('#'):
                    hatid = line.split()[0]
                    hatidlist.append(hatid)

        print('%sZ: %s objects found in cmrawphot: %s' %
              (datetime.utcnow().isoformat(), len(hatidlist), cmrawphot))

    else:

        print('ERR! %sZ: expected cmrawphot does not exist!' %
              (datetime.utcnow().isoformat(), ))


    return hatidlist



def parallel_dbphot_collect_worker(task):
    """
    This is the parallel worker for the function below.

    task[0] = hatid
    task[1] = outdir
    task[2] = skipcollected
    task[3] = mindetections
    """

    hatid, outdir, skipcollected, mindetections = task
    return dbphot_collect_imagesubphot_lightcurve(hatid,
                                                  outdir,
                                                  skipcollected=skipcollected,
                                                  mindetections=mindetections)



def parallel_dbphot_lightcurves_hatidlist(hatidlist,
                                          outdir,
                                          skipcollectedlcs=True,
                                          mindetections=50,
                                          nworkers=24,
                                          maxworkertasks=1000):
    """
    This collects light curves for the provided list of hatids.

    Get hatidlist by reading in the .cmrawphot file for a projectid-ccd
    combination using get_hatidlist_from_cmrawphot. In the future, we'll add
    these to the database.
    """

    # first, check if the output directory exists
    if not os.path.exists(outdir):
        os.mkdir(outdir)


    # generate the list of tasks
    tasks = [(x, outdir, skipcollectedlcs, mindetections) for x in
             hatidlist]

    # now start up the parallel collection
    print('%sZ: %s HATIDs to get LCs for, starting...' %
          (datetime.utcnow().isoformat(), len(hatidlist), ))
    pool = mp.Pool(nworkers,maxtasksperchild=maxworkertasks)

    # fire up the pool of workers
    results = pool.map(parallel_dbphot_collect_worker, tasks)

    # wait for the processes to complete work
    pool.close()
    pool.join()

    return {x:y for (x,y) in results}



def parallel_dbphot_lightcurves_projectid(projectid,
                                          field,
                                          ccd,
                                          outdir,
                                          photreftype='oneframe',
                                          refinfo=REFINFO,
                                          skipcollectedlcs=True,
                                          mindetections=50,
                                          nworkers=24,
                                          maxworkertasks=1000):
    """
    This collects LCs for specific projectids.
    """

    hatidlist = get_hatidlist_from_cmrawphot(projectid,
                                             field,
                                             ccd,
                                             photreftype,
                                             refinfo=refinfo)

    if hatidlist:
        return parallel_dbphot_lightcurves_hatidlist(
            hatidlist,
            outdir,
            skipcollectedlcs=skipcollectedlcs,
            mindetections=mindetections,
            nworkers=nworkers,
            maxworkertasks=maxworkertasks
        )

    else:
        print('ERR! no hatids found for project: %s' % (repr([projectid,
                                                              field,
                                                              ccd,
                                                              photreftype])))
        return None




#########################
## PHOTOMETRY DATABASE ##
#########################

def parse_iphot_line(iphotline):

    """
    This parses the iphot line and returns a row of formatted elems.

    These can be then attached to other metadata and written directly to the
    database.
    """

    photelemline = iphotline.rstrip(' \n')
    photelem = photelemline.split()

    if len(photelem) > 0:

        # get the station, framenumber, subframe, and ccd
        framekeyelems = FRAMESUBREGEX.findall(
            os.path.basename(iphot)
        )
        stf, cfn, cfs, fccd = (
            framekeyelems[0][0],
            framekeyelems[0][1],
            framekeyelems[0][2],
            framekeyelems[0][3]
        )
        net = 'HP' # this will be 'HP' for HATPI

        # these are things we get from the iphot line
        # hat, xcc, ycc, xic, yic
        # fsv, fdv, fkv, bgv, bge
        # ifl1, ife1, irm1, ire1, irq1
        # ifl2, ife2, irm2, ire2, irq2
        # ifl2, ife2, irm2, ire2, irq2

        objectid, xcc, ycc, xic, yic = photelem[:5]
        fsv, fdv, fkv, bgv, bge = photelem[5:10]
        ifl1, ife1, irm1, ire1, irq1 = photelem[10:15]
        ifl2, ife2, irm2, ire2, irq2 = photelem[15:20]
        ifl3, ife3, irm3, ire3, irq3 = photelem[20:]

        # format these as needed
        xcc = smartcast(xcc, float)
        ycc = smartcast(ycc, float)
        xic = smartcast(xic, float)
        yic = smartcast(yic, float)

        fsv = smartcast(fsv, float)
        fdv = smartcast(fdv, float)
        fkv = smartcast(fkv, float)
        bgv = smartcast(bgv, float)
        bge = smartcast(bge, float)

        ifl_000 = smartcast(ifl1, float)
        ife_000 = smartcast(ife1, float)
        irm_000 = smartcast(irm1, float)
        ire_000 = smartcast(ire1, float)
        irq_000 = smartcast(irq1, str)

        ifl_001 = smartcast(ifl2, float)
        ife_001 = smartcast(ife2, float)
        irm_001 = smartcast(irm2, float)
        ire_001 = smartcast(ire2, float)
        irq_001 = smartcast(irq2, str)

        ifl_002 = smartcast(ifl3, float)
        ife_002 = smartcast(ife3, float)
        irm_002 = smartcast(irm3, float)
        ire_002 = smartcast(ire3, float)
        irq_002 = smartcast(irq3, str)

        return {'objectid':objectid,
                'xcc':xcc,
                'ycc':ycc,
                'xic':xic,
                'yic':yic,
                'fsv':fsv,
                'fdv':fdv,
                'fkv':fkv,
                'bgv':bgv,
                'bge':bge,
                'ifl_000':ifl_000,
                'ife_000':ife_000,
                'irm_000':irm_000,
                'ire_000':ire_000,
                'irq_000':irq_000,
                'ifl_001':ifl_001,
                'ife_001':ife_001,
                'irm_001':irm_001,
                'ire_001':ire_001,
                'irq_001':irq_001,
                'ifl_002':ifl_002,
                'ife_002':ife_002,
                'irm_002':irm_002,
                'ire_002':ire_002,
                'irq_002':irq_002}

    else:

        return None




def convsub_photometry_to_ismphot_database(convsubfits,
                                           convsubphot,
                                           photreftype,
                                           subtracttype,
                                           kernelspec,
                                           lcapertures,
                                           projectid=None,
                                           field=None,
                                           ccd=None,
                                           overwrite=False,
                                           database=None):

    """
    This inserts the ISM photometry from a single convsub FITS into the DB.

    If projectid, field, ccd are not provided, gets them from the FITS
    file. Also gets the photreftype from the filename of the
    convolved-subtracted photometry iphot file.
    """

    # open a database connection
    if database:
        cursor = database.cursor()
        closedb = False
    else:
        database = pg.connect(user=PGUSER,
                              password=PGPASSWORD,
                              database=PGDATABASE,
                              host=PGHOST)
        cursor = database.cursor()
        closedb = True

    # start work here
    try:

        # figure out the projectid, field, ccd, photreftype
        # first, figure out the input frame's projid, field, and ccd
        frameelems = get_header_keyword_list(convsubfits,
                                             ['object',
                                              'projid'])
        felems = FRAMEREGEX.findall(
            os.path.basename(convsubfits)
        )

        if not (projectid and field and ccd):

            field, ccd, projectid = (frameelems['object'],
                                     int(felems[0][2]),
                                     frameelems['projid'])

        convsubdir = os.path.abspath(os.path.dirname(convsubfits))

        if not os.path.exists(iphotpath):
            print('ERR! %sZ: expected iphot %s for '
                  'convsub FITS %s does not exist, '
                  'not processing...' %
                  (datetime.utcnow().isoformat(), iphotpath, convsubfits))
            return (convsubfits, False)

        # find the frame's original FITS file (unsubtracted calibrated frame)
        originalfitsbasename = '%s-%s_%s.fits' % (felems[0][0],
                                                  felems[0][1],
                                                  felems[0][2])
        originalfitspath = os.path.join(convsubdir, originalfitsbasename)

        if not os.path.exists(originalfitspath):
            print('%ERR! sZ: expected original FITS %s '
                  'for convsub FITS %s does not exist, '
                  'not processing...' %
                  (datetime.utcnow().isoformat(),
                   originalfitspath, convsubfits))
            return (convsubfits, False)

        # figure out the frame's info from the original frame's header
        framerjd = get_header_keyword_list(originalfitspath,
                                           ['JD',''])

        # also get some metadata from the frameheader


        # now open the accompanying iphot file, and stream the photometry to the
        # database
        with open(convsubphot,'rb') as infd:

            # prepare the statement
            query = ("insert into ism_photometry ("
                     "frameutcdt, objectid, framekey, photkey, "
                     "xcc, ycc, xic, yic, bgv, bge, fsv, fdv, fkv, "
                     "ifl_000, ife_000, irm_000, ire_000, irq_000, "
                     "ifl_001, ife_001, irm_001, ire_001, irq_001, "
                     "ifl_002, ife_002, irm_002, ire_002, irq_002"
                     ") values ("
                     "%s, %s, %s, %s, "
                     "%s, %s, %s, %s, %s, %s, %s, %s, %s, "
                     "%s, %s, %s, %s, %s, %s, "
                     "%s, %s, %s, %s, %s, %s, "
                     "%s, %s, %s, %s, %s, %s"
                     ")")

            # prepare the input params
            # TODO: finish this


            for line in infd:

                parsedline = parse_iphot_line(line)


        # update the iphotfiles table file with all of this info. if there's a
        # uniqueness conflict, i.e. this same combination exists, then overwrite
        # if told to do so
        if overwrite:

            print('WRN! %sZ: overwriting existing photometry info in DB for %s'
                  %
                  (datetime.utcnow().isoformat(), convsubfits))

            query = ("insert into iphotfiles "
                     "(projectid, field, ccd, photreftype, convsubtype, "
                     "isactive, iphotfilepath, framerjd, framefilepath) "
                     "values ("
                     "%s, %s, %s, %s, %s, "
                     "%s, %s, %s, %s"
                     ") on conflict on constraint iphotfiles_pkey "
                     "do update "
                     "set projectid = %s, field = %s, ccd = %s, "
                     "photreftype = %s, convsubtype = %s, "
                     "isactive = %s, iphotfilepath = %s, framerjd = %s, "
                     "framefilepath = %s, entrytimestamp = current_timestamp")

            params = (projectid, field, ccd, photreftype, subtractiontype,
                      True, iphotpath, framerjd, originalfitspath,
                      projectid, field, ccd, photreftype, subtractiontype,
                      True, iphotpath, framerjd, originalfitspath)

        else:

            query = ("insert into iphotfiles "
                     "(projectid, field, ccd, photreftype, convsubtype, "
                     "isactive, iphotfilepath, framerjd, framefilepath) "
                     "values ("
                     "%s, %s, %s, %s, %s, "
                     "%s, %s, %s, %s"
                     ")")
            params = (projectid, field, ccd, photreftype, subtractiontype,
                      True, iphotpath, framerjd, originalfitspath)


        # execute the query to insert the object
        cursor.execute(query, params)
        database.commit()

        # update the iphotobjects table with all of these objects. if there's a
        # uniqueness conflict, i.e. this same combination exists, then overwrite
        # if told to do so

        if overwrite:

            query = ("insert into iphotobjects "
                     "(projectid, field, ccd, photreftype, convsubtype, "
                     "isactive, objectid, iphotfilepath, iphotfileline) "
                     "values ("
                     "%s, %s, %s, %s, %s, "
                     "%s, %s, %s, %s"
                     ") on conflict on constraint iphotobjects_pkey "
                     "do update set "
                     "projectid = %s, field = %s, ccd = %s, photreftype = %s, "
                     "convsubtype = %s, isactive = %s, objectid = %s, "
                     "iphotfilepath = %s, iphotfileline = %s, "
                     "entrytimestamp = current_timestamp")

        else:

            query = ("insert into iphotobjects "
                     "(projectid, field, ccd, photreftype, convsubtype, "
                     "isactive, objectid, iphotfilepath, iphotfileline) "
                     "values ("
                     "%s, %s, %s, %s, %s, "
                     "%s, %s, %s, %s"
                     ")")

        # execute statements for all of the iphot objects
        for ind, objectid in enumerate(iphotobjects):

            if overwrite:
                params = (projectid, field, ccd, photreftype, subtractiontype,
                          True, objectid, iphotpath, ind,
                          projectid, field, ccd, photreftype, subtractiontype,
                          True, objectid, iphotpath, ind,)
            else:
                params = (projectid, field, ccd, photreftype, subtractiontype,
                          True, objectid, iphotpath, ind)

            cursor.execute(query, params)

        database.commit()

        print('%sZ: convsub FITS %s with iphot %s and %s objects '
              'inserted into DB OK' %
              (datetime.utcnow().isoformat(),
               convsubfits,
               iphotpath,
               len(iphotobjects)) )

        # return True if everything succeeded
        returnval = (convsubfits, True)


    # catch the overwrite = False scenario
    except pg.IntegrityError as e:

        database.rollback()

        message = ('failed to insert photometry from %s '
                   'into DB because it exists already '
                   'and overwrite = False'
                   % convsubfits)
        print('EXC! %sZ: %s\n%s' %
               (datetime.utcnow().isoformat(), message, format_exc()) )
        returnval = (convsubfits, False)


    # if everything goes wrong, exit cleanly
    except Exception as e:

        database.rollback()

        message = 'failed to insert photometry from %s into DB' % convsubfits
        print('EXC! %sZ: %s\nexception was: %s' %
               (datetime.utcnow().isoformat(),
                message, format_exc()) )
        returnval = (convsubfits, False)
        raise


    finally:

        cursor.close()
        if closedb:
            database.close()

    return returnval



def parallel_convsubphotdb_worker(task):
    """
    This wraps the function above for use with the parallel driver below.

    task[0] = convsubfits
    task[1] = {'projectid', 'field', 'ccd', 'overwrite'}
    """

    convsubfits = task[0]
    kwargs = task[1]

    return convsub_photometry_to_ismphot_databse(convsubphots,**kwargs)



def parallel_convsubphot_to_db(convsubfitslist,
                               projectid=None,
                               field=None,
                               ccd=None,
                               overwrite=False,
                               nworkers=16,
                               maxworkertasks=1000):
    """
    This runs a convsubphot ingest in parallel.
    """

    tasks = [(x, {'projectid':projectid, 'field':field,
                  'ccd':ccd, 'overwrite':overwrite})
             for x in convsubfitslist if os.path.exists(x)]

    print('%sZ: %s files to process' %
          (datetime.utcnow().isoformat(), len(tasks)))

    if len(tasks) > 0:

        pool = mp.Pool(nworkers,maxtasksperchild=maxworkertasks)


        # fire up the pool of workers
        results = pool.map(parallel_convsubphotdb_worker, tasks)

        # wait for the processes to complete work
        pool.close()
        pool.join()

        return {x:y for (x,y) in results}

    else:

        print('ERR! %sZ: none of the files specified exist, bailing out...' %
              (datetime.utcnow().isoformat(),))
        return




############################
## LIGHT CURVE PRODUCTION ##
############################

# we'll make hatlc.sqlite type files, collecting them in /P/LC, under the
# following organization:
# {primary_field}/{hatid}-DR{datarelease}-V{lcversion}.hatlc.sqlite(.gz)
# we'll collect all photometry across observed fields and CCDs in the same file

def collect_lightcurve(objectid,
                       datarelease,
                       lcversion,
                       objectfield=None,
                       lcbasedir=LCBASEDIR,
                       updateifexists=True,
                       database=None):
    """
    This collects lightcurves for objectid into a hatlc.sqlite file.

    We'll collect all photometry across observed fields and CCDs in the same
    file, organized as below:

    {LCBASEDIR} / DR{datarelease} / {primary_field} /
    {hatid}-DR{datarelease}-V{lcversion}.hatlc.sqlite

    If an LC doesn't exist for this objectid/datarelease/lcversion, then creates
    a new sqlitecurve. If one already exists and updateifexists is True, updates
    the light curve with new observations.

    FIXME: if we're going to run realtime imagesubphot, this will require that a
    collect_lightcurve is run after every image is taken. This will probably be
    stupidly slow...
    """

    # open a database connection
    if database:
        database.autocommit = True # this is a readonly connection
        cursor = database.cursor()
        closedb = False
    else:
        database = pg.connect(user=PGUSER,
                              password=PGPASSWORD,
                              database=PGDATABASE,
                              host=PGHOST)
        database.autocommit = True
        cursor = database.cursor()
        closedb = True

    # start work here
    try:

        # find the photometry for the specified objectid
        query = ("select a.projectid, a.field, a.ccd, a.photreftype, "
                 "a.convsubtype, a.iphotfilepath, a.framefilepath, "
                 "a.framerjd, b.iphotfileline "
                 "from iphotfiles a join iphotobjects b on "
                 "(a.iphotfilepath = b.iphotfilepath) "
                 "where "
                 "(isactive = true) and "
                 "(b.objectid = %s) order by a.framerjd asc")
        params = (objectid, )

        cursor.execute(query, params)
        rows = cursor.fetchall()

        # if there are any rows, then there are some detections of this object
        if rows and len(rows) > 0:

            if HATIDREGEX.match(objectid):
                primary_field = objectid.split('-')[1]
            elif objectfield:
                primary_field = objectfield
            else:
                primary_field = 'nofield'

            # prepare the output directory
            lcdir = os.path.join(LCBASEDIR,
                                 'DR%s' % datarelease,
                                 '%s' % primary_field)

            # make the light curve directory if it doesn't exist
            if not os.path.exists(lcdir):
                os.mkdirs(lcdir)

            # this is the path to the light curve file itself
            lcfbasename = '{objectid}-DR{datarelease}-V{lcversion}-hatlc.sqlite'
            lcfpath = os.path.join(lcdir, lcfbasename)

            # if it doesn't exist, we can make a new file
            if not os.path.exists(lcfpath):

                sqlcdb = sqlite3.connect(lcfpath)
                sqlcur = sqlcdb.cursor()

                # read in the hatlc.sql file and execute it to generate the
                # tables for the hatlc
                hatlcsqlf = os.path.join(os.path.dirname(__file__),
                                         'hatlc.sql')
                with open(hatlcsqlf,'rb') as infd:
                    hatlcsql = infd.read()

                sqlcur.executescript(hatlcsql)
                # the lightcurve is now ready to use, but has no information in
                # it, we'll add this at a later step


            # check if the path to it exists and if updateifexisting is True
            # if so, we can update it
            if updateifexisting:

                print('WRN! %sZ: objectid %s has an '
                      'existing LC %s, updating...' %
                      (datetime.utcnow().isoformat(), objectid, lcfpath) )

            # if we're not allowed to update it, fail out
            else:

                print('ERR! %sZ: objectid %s has an existing LC %s '
                      'and updateifexisting = False, skipping this object...' %
                      (datetime.utcnow().isoformat(), objectid, lcfpath) )
                return objectid, None

            # now read in the iphot files one-by-one and write their photometry
            # lines to the sqlite
            for row in rows:

                (projectid, ofield, ccd, photreftype,
                 convsubtype, iphot, frame, rjd, iphotline) = row

                # open the iphot file
                with open(iphot,'rb') as infd:
                    for ind, line in enumerate(infd):
                        if ind == iphotline:
                            photelemline = line.rstrip(' \n')
                            break

                photelem = photelemline.split()

                if len(photelem) > 0:

                    # get the station, framenumber, subframe, and ccd
                    framekeyelems = FRAMESUBREGEX.findall(
                        os.path.basename(iphot)
                    )
                    stf, cfn, cfs, fccd = (
                        framekeyelems[0][0],
                        framekeyelems[0][1],
                        framekeyelems[0][2],
                        framekeyelems[0][3]
                    )
                    net = 'HP' # this will be 'HP' for HATPI

                    # these are things we get from the iphot line
                    # hat, xcc, ycc, xic, yic
                    # fsv, fdv, fkv, bgv, bge
                    # ifl1, ife1, irm1, ire1, irq1
                    # ifl2, ife2, irm2, ire2, irq2
                    # ifl2, ife2, irm2, ire2, irq2

                    hat, xcc, ycc, xic, yic = photelem[:5]
                    fsv, fdv, fkv, bgv, bge = photelem[5:10]
                    ifl1, ife1, irm1, ire1, irq1 = photelem[10:15]
                    ifl2, ife2, irm2, ire2, irq2 = photelem[15:20]
                    ifl3, ife3, irm3, ire3, irq3 = photelem[20:]

                    # format these as needed
                    xcc = smartcast(xcc, float)
                    ycc = smartcast(ycc, float)
                    xic = smartcast(xic, float)
                    yic = smartcast(yic, float)

                    fsv = smartcast(fsv)
                    fdv = smartcast(fdv)
                    fkv = smartcast(fkv)
                    bgv = smartcast(bgv)
                    bge = smartcast(bge)

                    # TODO: finish this


    # if everything goes wrong, exit cleanly
    except Exception as e:

        database.rollback()

        message = 'failed to collect light curve for %s, DR%s, V%s' % (
            objectid, datarelease, lcversion
        )
        print('EXC! %sZ: %s\nexception was: %s' %
               (datetime.utcnow().isoformat(),
                message, format_exc()) )
        returnval = (objectid, None)
        raise


    finally:

        cursor.close()
        if closedb:
            database.close()

    return returnval


##############################
## 'FORCED PHOTOMETRY TOOLS ##
##############################

# 1. convert coords of forced source to x,y on photref
# 2. generate a fake .cmrawphot using the COMBINEDREFPHOTCMD fiphot, allow a
#    custom aperture string
# 3. once we have the fake cmrawphot, use it as input for SUBFRAMEPHOTCMD
# 4. this will make iphots for the target
# 5. insert into the DB in the forcedphot table, assign a HPT-XXX-YYYYYYY name,
#    insert into the forcedhatids table as well
# 6. collect the light curve the usual way
# 7. run EPD
# 8. run TFA (how?)

def forcedphot_generate_cmrawphot(
        objectid,
        ra,
        decl,
        projectid,
        field,
        ccd,
        photreftype,
        outfile,
        apertures='1.95:7.0:6.0,2.45:7.0:6.0,2.95:7.0:6.0',
        ccdgain=None,
        zeropoint=None,
        ccdexptime=None,
        extractsources=True,
        refinfo=REFINFO):
    """
    This generates a cmrawphot file for objectid on the photref.

    objectid, ra, decl are either scalars or lists for the objects to do forced
    photometry for.
    """

    # first, get the photrefinfo
    cphotref = get_combined_photref(projectid,
                                    field,
                                    ccd,
                                    photreftype,
                                    refinfo=refinfo)

    # get the path to the photref fits
    framepath = cphotref['framepath']

    # find the WCS header of the cphotref
    wcspath = framepath.replace('.fits','.wcs')

    if os.path.exists(wcspath):
        photrefwcs = wcs.WCS(wcspath)
    else:
        print("ERR! %sZ: no WCS header found for %s, can't continue" %
              (datetime.utcnow().isoformat(), framepath))
        return None

    # get info from the frame
    # get the required header keywords from the FITS file
    header = imageutils.get_header_keyword_list(framepath,
                                                ['GAIN',
                                                 'GAIN1',
                                                 'GAIN2',
                                                 'EXPTIME',
                                                 'RAC',
                                                 'DECC',
                                                 'FOV'])

    # get the RA and DEC from the frame header for astrometry
    if 'RAC' in header and 'DECC' in header:
        frame_ra = header['RAC']*360.0/24.0
        frame_dec = header['DECC']
    else:
        print('ERR! %sZ: no RAC or DECC defined for %s' %
              (datetime.utcnow().isoformat(),
               framepath))
        return None

    # figure out the width of the frame for astrometry
    if 'FOV' in header:
        framewidth = header['FOV']
    elif framewidth is None:
        print('ERR! %sZ: no frame width defined for %s, '
              'astrometry not possible' %
              (datetime.utcnow().isoformat(),
               framepath))
        return None

    # handle the gain and exptime parameters
    if not ccdgain:

        if 'GAIN1' in header and 'GAIN2' in header:
            ccdgain = (header['GAIN1'] + header['GAIN2'])/2.0
        elif 'GAIN' in header:
            ccdgain = header['GAIN']
        else:
            ccdgain = None

    if not ccdexptime:
        ccdexptime = header['EXPTIME'] if 'EXPTIME' in header else None

    if not (ccdgain or ccdexptime):
        print('ERR! %sZ: no GAIN or EXPTIME defined for %s' %
              (datetime.utcnow().isoformat(),
               framepath))
        return None

    # handle the zeropoints
    # if the zeropoint isn't provided and if this is a HAT frame, the ccd
    # number will get us the zeropoint in the ZEROPOINTS dictionary
    if not zeropoint and ccdnumber in ZEROPOINTS:
        zeropoint = ZEROPOINTS[ccdnumber]
    else:
        print('ERR! %sZ: no zeropoint magnitude defined for %s' %
              (datetime.utcnow().isoformat(),
               framepath))
        return None


    ##############################
    # NOW GENERATE THE CMRAWPHOT #
    ##############################

    # put the objectid, ra, decl into the correct format

    if not isinstance(objectid, list) or not isinstance(objectid, tuple):
        objectid = [objectid]
    if not isinstance(ra, list) or not isinstance(ra, tuple):
        ra = [ra]
    if not isinstance(decl, list) or not isinstance(decl, tuple):
        decl = [decl]

    objectids = np.array(objectid)
    ras = np.array(ra)
    decls = np.array(decl)
    coords = np.column_stack((ras,decls))

    # convert RA/DEC to pixel x/y
    pixcoords = photrefwcs.all_world2pix(coords,1)

    # generate a sourcelist temp file
    srclist = tempfile.NamedTemporaryFile(delete=False)
    srclistf = srclist.name
    for o, r, d, pc in zip(objectids, ras, decls, pixcoords):
        srclist.write('{:s} {:.5f} {:.5f} {:.3f} {:.3f}\n'.
                      format(o, r, d, pc[0], pc[1]).encode('utf-8'))

    srclist.close()

    # use this srclist as input to the cmrawphot command
    cmdtorun = ism.COMBINEDPHOTREFCMD.format(
        photref=framepath,
        srclist=srclistf,
        srclist_idcol='1',
        srclist_xycol='4,5',
        ccdgain=ccdgain,
        zeropoint=zeropoint,
        exptime=ccdexptime,
        aperturestring=apertures,
        photrefbase=os.path.splitext(os.path.basename(framepath))[0],
        outfile=outfile
    )

    print('fiphot command: %s' % cmdtorun)

    returncode = os.system(cmdtorun)

    # remove the tempfile
    if os.path.exists(srclistf):
        os.remove(srclistf)
    photrefwcs.close()

    if returncode == 0:
        print('%sZ: forced photometry on photref %s OK -> %s' %
              (datetime.utcnow().isoformat(), framepath, outfile))
        return framepath, outfile
    else:
        print('ERR! %sZ: forced photometry on photref %s failed!' %
              (datetime.utcnow().isoformat(), framepath))
        if os.path.exists(outfile):
            os.remove(outfile)
        return framepath, None



def forcedphot_subphot_worker(task):
    """
    This does subtracted frame photometry on forced-phot objects.

    task[0] = subframe
    task[1] = photreftype
    task[2] = kernelspec
    task[3] = lcapertures
    task[4] = disjointradius
    task[5] = outdir
    task[6] = frcmrawphot
    """

    (subframe, photreftype, kernelspec,
     lcapertures, disjrad, outdir, frcmrawphot) = task

    try:

        # generate the convsubfits hash
        convsubhash = ism.get_convsubfits_hash(
            photreftype,
            ('reverse' if os.path.basename(subframe).startswith('rsub')
             else 'normal'),
            kernelspec
        )

        frameinfo = FRAMEREGEX.findall(
            os.path.basename(subframe)
        )

        # first, figure out the input frame's projid, field, and ccd
        frameelems = get_header_keyword_list(subframe,
                                             ['object',
                                              'projid'])
        field, ccd, projectid = (frameelems['object'],
                                 int(frameinfo[0][2]),
                                 frameelems['projid'])

        # then, find the associated cmrawphot
        cphotref_cmrawphot = frcmrawphot

        # find matching kernel, itrans, and xysdk files for each subtracted
        # frame

        photrefbit = (
            'rsub' if os.path.basename(subframe).startswith('rsub') else 'nsub'
        )

        kernelf = '%s-%s-%s-%s_%s-xtrns.fits-kernel' % (photrefbit,
                                                        convsubhash,
                                                        frameinfo[0][0],
                                                        frameinfo[0][1],
                                                        frameinfo[0][2])
        kernel = os.path.abspath(os.path.join(os.path.dirname(subframe),kernelf))

        itransf = '%s-%s_%s.itrans' % (frameinfo[0][0],
                                       frameinfo[0][1],
                                       frameinfo[0][2])
        itrans = os.path.abspath(os.path.join(os.path.dirname(subframe),itransf))

        xysdkf = '%s-%s_%s.xysdk' % (frameinfo[0][0],
                                     frameinfo[0][1],
                                     frameinfo[0][2])
        xysdk = os.path.abspath(os.path.join(os.path.dirname(subframe),xysdkf))


        # write the photometry file to /dev/shm by default
        # if outdir is None:
        #     outdir = '/dev/shm'

        _, subphot = ism.subframe_photometry_worker(
            (subframe, cphotref_cmrawphot, disjrad,
             kernel, itrans, xysdk, outdir,
             photreftype, kernelspec, lcapertures)
        )

        if subphot and os.path.exists(subphot):

            print('%sZ: CONVSUBPHOT (FORCED) OK: '
                  'subtracted frame %s, photometry file %s' %
                  (datetime.utcnow().isoformat(), subframe, subphot))

            return subframe, subphot

        else:

            print('%sZ: CONVSUBPHOT (FORCED) FAILED: subtracted frame %s' %
                  (datetime.utcnow().isoformat(), subframe))

            return subframe, None


    except Exception as e:

        message = ('could not do CONVSUBPHOT (FORCED) for %s, '
                   'exception follows' % subframe)
        print('EXC! %sZ: %s\n%s' %
               (datetime.utcnow().isoformat(), message, format_exc()) )

        return subframe, None



def parallel_convsubfits_forcedphot(
        subfitslist,
        forcedphot_cmrawphot,
        outdir,
        photreftype='oneframe',
        kernelspec='b/4;i/4;d=4/4',
        lcapertures='1.95:7.0:6.0,2.45:7.0:6.0,2.95:7.0:6.0',
        photdisjointradius=2,
        nworkers=16,
        maxworkertasks=1000,):
    """
    This does forced object photometry on the all subtracted FITS in
    subfitslist using the forcedphot_cmrawphot as input.

    Make sure the outdir is NOT the same as the dirname for the usual output
    iphot files. A good plan is to append forcedphot- in the directory name.
    """

    tasks = [(x, photreftype, kernelspec,
              lcapertures, photdisjointradius,
              outdir, forcedphot_cmrawphot)
             for x in subfitslist if os.path.exists(x)]

    if len(tasks) > 0:

        # make sure the output directory exists
        if not os.path.exists(outdir):
            os.mkdir(outdir)

        pool = mp.Pool(nworkers,maxtasksperchild=maxworkertasks)

        # fire up the pool of workers
        results = pool.map(forcedphot_subphot_worker, tasks)

        # wait for the processes to complete work
        pool.close()
        pool.join()

        return {x:y for (x,y) in results}

    else:

        print('ERR! %sZ: none of the files specified exist, bailing out...' %
              (datetime.utcnow().isoformat(),))
        return


# AFTER THE ABOVE FOR FORCED PHOTOMETRY:

# 1. run the usual collection function: insert_phots_into_database with photdir
#    set to that of the forcedphot- output iphot directory.
# 2. then for each 'hatid', run the light curve collection function:
#    dbphot_collect_imagesubphot_lightcurve, where 'hatid' is usally a special
#    objectid that we gave to the object we're doing forced photometry for


##############################
## MOVING OBJECT PHOTOMETRY ##
##############################

# TODO: figure out how to do moving object photometry: one way would be to use
# the orbital elements or whatever to figure out the ra/dec of the moving object
# at each center time of each frame in framedir, then generate a forced
# photometry cmrawphot for each of these positions as separate 'subhatids'. then
# run parallel_subhot_forcedphot as usual. this should give you iphots with
# information for each subhatid. then, using a map between subhatid and
# framenumber, collect the correct light curve and write out to a file.



###################
## VISUALIZATION ##
###################


def subfits_to_jpeg_series(subframedir,
                           subframeglob='rsub-*-xtrns.fits',
                           origframedir=None,
                           outdir=None,
                           makemovie=False,
                           moviefps=10):
    """
    This generates JPEGs for all subtracted FITS in subframedir.

    origframedir is directory of the original FITS to get JD from.
    """

    subframes = sorted(glob.glob(os.path.join(subframedir, subframeglob)))

    if origframedir is None:
        origframedir = subframedir

    if outdir is None:
        outdir = subframedir

    if subframes:

        nsubframes = len(subframes)

        for ind, frame in enumerate(subframes):

            frameinfo = FRAMEREGEX.findall(os.path.basename(frame))
            if '.fz' in frame:
                originalframe = '%s-%s_%s.fits.fz' % (frameinfo[0][0],
                                                      frameinfo[0][1],
                                                      frameinfo[0][2])
                outfname = os.path.join(
                    outdir,
                    os.path.basename(frame).replace('.fits.fz',
                                                    '.jpg')
                )
            else:
                originalframe = '%s-%s_%s.fits' % (frameinfo[0][0],
                                                   frameinfo[0][1],
                                                   frameinfo[0][2])
                outfname = os.path.join(outdir,
                                        os.path.basename(frame).replace('.fits',
                                                                        '.jpg'))

            originalframe = os.path.join(origframedir, originalframe)

            # generate the JPEG
            jpeg = fits_to_full_jpeg(frame,
                                     out_fname=outfname,
                                     fits_jdsrc=originalframe)
            print('(%s/%s) subframe: %s -> jpeg: %s OK' %
                  (ind+1, nsubframes, frame, jpeg))


        # make a movie if we're told to do so
        if makemovie:

            movie_fname = os.path.join(outdir, 'subframe-movie.mp4')
            jpgglob = subframeglob.replace('.fits','.jpg')
            moviefile = make_frame_movie(outdir,
                                         movie_fname,
                                         framerate=moviefps,
                                         jpegglob=jpgglob)
            return outdir, moviefile

        else:

            return outdir, None

    # if no subframes were found in this directory, do nothing
    else:
        print('no subtracted frames found in %s' % subframedir)
        return None, None



def subfits_radec_to_jpeg_series(subframedir,
                                 radecspec,
                                 astromrefwcs,
                                 subframeglob='rsub-*-xtrns.fits',
                                 origframedir=None,
                                 outdir=None,
                                 makemovie=False,
                                 moviefps=10):
    """
    This generates JPEGs for all subtracted FITS in subframedir.

    origframedir is directory of the original FITS to get JD from.

    radecspec is a list with four elements:

    [racenter (decimal), declcenter (decimal),
     ra width (decimal), decl height (decimal)]

    astromrefwcs is the file to get the WCS info from. this must be from the
    astrometric reference (i.e. the frame all other frames were shifted
    to). this is used because the individual WCS corresponding to each
    subtracted frame are usually the same as the original frame WCS, which may
    have been shifted around to match the astromref so any RA/DEC -> x/y
    transform will give the wrong results.
    """

    subframes = sorted(glob.glob(os.path.join(subframedir, subframeglob)))

    if origframedir is None:
        origframedir = subframedir

    if outdir is None:
        outdir = subframedir
    elif outdir and not os.path.exists(outdir):
        os.mkdir(outdir)

    if subframes:

        nsubframes = len(subframes)

        for ind, frame in enumerate(subframes):

            frameinfo = FRAMEREGEX.findall(os.path.basename(frame))
            if '.fz' in frame:
                originalframe = '%s-%s_%s.fits.fz' % (frameinfo[0][0],
                                                      frameinfo[0][1],
                                                      frameinfo[0][2])
                outfname = os.path.join(
                    outdir,
                    os.path.basename(frame).replace('.fits.fz',
                                                    '.jpg')
                )
            else:
                originalframe = '%s-%s_%s.fits' % (frameinfo[0][0],
                                                   frameinfo[0][1],
                                                   frameinfo[0][2])
                outfname = os.path.join(outdir,
                                        os.path.basename(frame).replace('.fits',
                                                                        '.jpg'))

            originalframe = os.path.join(origframedir, originalframe)

            # generate the JPEG
            jpeg = frame_radecbox_to_jpeg(frame,
                                          wcsfrom=astromrefwcs,
                                          radeccenter=radecspec,
                                          jdsrc=originalframe,
                                          out_fname=outfname)
            print('(%s/%s) subframe: %s -> jpeg: %s OK' %
                  (ind+1, nsubframes, frame, jpeg))


        # make a movie if we're told to do so
        if makemovie:

            movie_fname = os.path.join(outdir, 'subframe-movie.mp4')
            jpgglob = subframeglob.replace('.fits','.jpg')
            moviefile = make_frame_movie(outdir,
                                         movie_fname,
                                         framerate=moviefps,
                                         jpegglob=jpgglob)
            return outdir, moviefile

        else:

            return outdir, None

    # if no subframes were found in this directory, do nothing
    else:
        print('no subtracted frames found in %s' % subframedir)
        return None, None



def subfits_pixbox_to_jpeg_series(subframedir,
                                  pixspec,
                                  pixspectype='center',
                                  subframeglob='rsub-*-xtrns.fits',
                                  origframedir=None,
                                  outdir=None,
                                  makemovie=False,
                                  moviefps=10):
    """
    This generates JPEGs for all subtracted FITS in subframedir.

    origframedir is directory of the original FITS to get JD from.

    if pixspectype = 'center':

    radecspec is a list with four elements:

    [pixcenter (decimal), pixcenter (decimal),
     pix width (decimal), pix height (decimal)]

    elif pixspectype = 'box':

    radecspec is a list with four elements:

    [xminpix, xmaxpix, yminpx, ymaxpx]
    """

    subframes = sorted(glob.glob(os.path.join(subframedir, subframeglob)))

    if origframedir is None:
        origframedir = subframedir

    if outdir is None:
        outdir = subframedir
    elif outdir and not os.path.exists(outdir):
        os.mkdir(outdir)

    if subframes:

        nsubframes = len(subframes)

        for ind, frame in enumerate(subframes):

            frameinfo = FRAMEREGEX.findall(os.path.basename(frame))
            if '.fz' in frame:
                originalframe = '%s-%s_%s.fits.fz' % (frameinfo[0][0],
                                                      frameinfo[0][1],
                                                      frameinfo[0][2])
                outfname = os.path.join(
                    outdir,
                    os.path.basename(frame).replace('.fits.fz',
                                                    '.jpg')
                )
            else:
                originalframe = '%s-%s_%s.fits' % (frameinfo[0][0],
                                                   frameinfo[0][1],
                                                   frameinfo[0][2])
                outfname = os.path.join(outdir,
                                        os.path.basename(frame).replace('.fits',
                                                                        '.jpg'))

            originalframe = os.path.join(origframedir, originalframe)

            # generate the JPEG
            if pixspectype == 'center':
                jpeg = fitscoords_to_jpeg(frame,
                                          coordcenter=pixspec,
                                          jdsrc=originalframe,
                                          out_fname=outfname)
            elif pixspectype == 'box':
                jpeg = fitscoords_to_jpeg(frame,
                                          coordbox=pixspec,
                                          jdsrc=originalframe,
                                          out_fname=outfname)


            print('(%s/%s) subframe: %s -> jpeg: %s OK' %
                  (ind+1, nsubframes, frame, jpeg))


        # make a movie if we're told to do so
        if makemovie:

            movie_fname = os.path.join(outdir, 'subframe-movie.mp4')
            jpgglob = subframeglob.replace('.fits','.jpg')
            moviefile = make_frame_movie(outdir,
                                         movie_fname,
                                         framerate=moviefps,
                                         jpegglob=jpgglob)
            return outdir, moviefile

        else:

            return outdir, None

    # if no subframes were found in this directory, do nothing
    else:
        print('no subtracted frames found in %s' % subframedir)
        return None, None


#############################
## LIGHT CURVE EPD AND TFA ##
#############################



###########################
## CRON ROLLUP FUNCTIONS ##
###########################<|MERGE_RESOLUTION|>--- conflicted
+++ resolved
@@ -1102,7 +1102,6 @@
 
 def parallel_frames_to_database(fitsbasedir,
                                 frametype,
-                                projid=None,
                                 observatory='hatpi',
                                 fitsglob='1-???????_?.fits',
                                 overwrite=False,
@@ -1134,44 +1133,26 @@
     print('%sZ: finding all FITS frames matching %s starting in %s' %
           (datetime.utcnow().isoformat(), fitsglob, fitsbasedir))
 
-<<<<<<< HEAD
     fitslist = np.sort(glob.glob(os.path.join(fitsbasedir, fitsglob)))
-=======
-        if frametype == 'calibratedframes':
-            frame_to_db_worker = calframe_to_db_worker
-            tasks = [(x, {'observatory':observatory,
-                          'overwrite':overwrite,
-                          'nonwcsframes_are_ok':nonwcsframes_are_ok,
-                          'badframetag':badframetag,
-                          'custom_projid':custom_projid}) for x in fitslist]
-        elif frametype == 'arefshifted_frames':
-            frame_to_db_worker = arefshifted_frame_to_db_worker
-            tasks = [(x, {'overwrite':overwrite,
-                          'nonwcsframes_are_ok':nonwcsframes_are_ok,
-                          'badframetag':badframetag,
-                          'custom_projid':custom_projid}) for x in fitslist]
->>>>>>> 7caf025b
-
-    # generate the task list
-
-    # choose the frame to database worker
     if not (frametype=='calibratedframes'
             or frametype=='arefshifted_frames'):
         raise NotImplementedError
 
+    # choose the frame to database worker
+    # generate the task list
     if frametype == 'calibratedframes':
         frame_to_db_worker = calframe_to_db_worker
         tasks = [(x, {'observatory':observatory,
-                      'projid':projid,
                       'overwrite':overwrite,
                       'nonwcsframes_are_ok':nonwcsframes_are_ok,
-                      'badframetag':badframetag}) for x in fitslist]
+                      'badframetag':badframetag,
+                      'custom_projid':custom_projid}) for x in fitslist]
     elif frametype == 'arefshifted_frames':
         frame_to_db_worker = arefshifted_frame_to_db_worker
         tasks = [(x, {'overwrite':overwrite,
                       'nonwcsframes_are_ok':nonwcsframes_are_ok,
-                      'badframetag':badframetag}) for x in fitslist]
-
+                      'badframetag':badframetag,
+                      'custom_projid':custom_projid}) for x in fitslist]
 
     print('%sZ: %s files to send to db' %
           (datetime.utcnow().isoformat(), len(tasks)))
